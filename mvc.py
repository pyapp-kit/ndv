"""Example usage of new mvc pattern."""

<<<<<<< HEAD
# from qtpy.QtWidgets import QApplication
=======
import numpy as np
>>>>>>> ff37483f

from ndv import data, run_app
from ndv.controller import ViewerController

<<<<<<< HEAD
# TODO: we don't actually need to import/start a qapp anymore
# this can all be done in get_view_frontend_class
# but then we need a way to execute the app.exec() call
# app = QApplication([])
=======
viewer = ViewerController()
>>>>>>> ff37483f

img_data = data.cells3d()
img_data = np.tile(img_data, (2, 1, 3, 4))
viewer.data = img_data
viewer.show()
viewer.model.current_index.update({0: 32})
<<<<<<< HEAD
viewer.model.channel_mode = "composite"
# app.exec()
=======
>>>>>>> ff37483f
run_app()<|MERGE_RESOLUTION|>--- conflicted
+++ resolved
@@ -1,31 +1,15 @@
 """Example usage of new mvc pattern."""
 
-<<<<<<< HEAD
-# from qtpy.QtWidgets import QApplication
-=======
 import numpy as np
->>>>>>> ff37483f
 
 from ndv import data, run_app
 from ndv.controller import ViewerController
 
-<<<<<<< HEAD
-# TODO: we don't actually need to import/start a qapp anymore
-# this can all be done in get_view_frontend_class
-# but then we need a way to execute the app.exec() call
-# app = QApplication([])
-=======
 viewer = ViewerController()
->>>>>>> ff37483f
 
 img_data = data.cells3d()
 img_data = np.tile(img_data, (2, 1, 3, 4))
 viewer.data = img_data
 viewer.show()
 viewer.model.current_index.update({0: 32})
-<<<<<<< HEAD
-viewer.model.channel_mode = "composite"
-# app.exec()
-=======
->>>>>>> ff37483f
 run_app()