"""Example usage of new mvc pattern."""

import numpy as np

from ndv import data, run_app
from ndv.controller import ViewerController

viewer = ViewerController()

img_data = data.cells3d()
<<<<<<< HEAD
# img_data = np.tile(img_data, (1, 1, 3, 4))
=======
img_data = np.tile(img_data, (1, 1, 3, 4))
>>>>>>> f5ce7e62
viewer.data = img_data
viewer.show()
viewer.model.current_index.update({0: 32, 1: 1})
run_app()<|MERGE_RESOLUTION|>--- conflicted
+++ resolved
@@ -1,6 +1,4 @@
 """Example usage of new mvc pattern."""
-
-import numpy as np
 
 from ndv import data, run_app
 from ndv.controller import ViewerController
@@ -8,11 +6,6 @@
 viewer = ViewerController()
 
 img_data = data.cells3d()
-<<<<<<< HEAD
-# img_data = np.tile(img_data, (1, 1, 3, 4))
-=======
-img_data = np.tile(img_data, (1, 1, 3, 4))
->>>>>>> f5ce7e62
 viewer.data = img_data
 viewer.show()
 viewer.model.current_index.update({0: 32, 1: 1})
