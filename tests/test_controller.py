--- conflicted
+++ resolved
@@ -273,12 +273,9 @@
     data = np.random.randint(0, maxval, (1000,), dtype="uint16")
     counts = np.bincount(data.flatten(), minlength=maxval + 1)
     bin_edges = np.arange(maxval + 2) - 0.5
-<<<<<<< HEAD
     histogram.set_data(counts, bin_edges)
 
     histogram.close()
-=======
-    viewer._histogram.set_data(counts, bin_edges)
 
 
 @no_type_check
@@ -393,5 +390,4 @@
         (canvas_roi_start[0] + canvas_roi_end[0]) / 2,
         (canvas_roi_start[1] + canvas_roi_end[1]) / 2,
     )
-    assert roi_view.get_cursor(mme) == CursorType.ALL_ARROW
->>>>>>> 24bec3e1
+    assert roi_view.get_cursor(mme) == CursorType.ALL_ARROW