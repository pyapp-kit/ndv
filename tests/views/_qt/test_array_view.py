--- conflicted
+++ resolved
@@ -15,11 +15,7 @@
 
 @fixture
 def viewer(qtbot: QtBot) -> QtArrayView:
-<<<<<<< HEAD
-    viewer = QtArrayView(_ArrayDataDisplayModel(), ArrayViewerModel())
-=======
-    viewer = QtArrayView(QWidget(), ArrayViewerModel())
->>>>>>> 7ff1ebf8
+    viewer = QtArrayView(ArrayViewerModel())
     viewer.add_lut_view(None)
     viewer.create_sliders({0: range(10), 1: range(64), 2: range(128)})
     qtbot.addWidget(viewer.frontend_widget())
