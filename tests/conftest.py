from __future__ import annotations

import gc
import importlib
import importlib.util
import os
from collections.abc import Iterator
from contextlib import contextmanager
from typing import TYPE_CHECKING, Any

import pytest

from ndv.views import gui_frontend

if TYPE_CHECKING:
    from collections.abc import Iterator

    from pytest import FixtureRequest
    from qtpy.QtWidgets import QApplication


@pytest.fixture
def asyncio_app() -> Any:
    import asyncio

    loop = asyncio.new_event_loop()
    asyncio.set_event_loop(loop)
    yield loop
    loop.close()


@pytest.fixture
def any_app(request: pytest.FixtureRequest) -> Iterator[Any]:
    # this fixture will use the appropriate application depending on the env var
    # NDV_GUI_FRONTEND='qt' pytest
    # NDV_GUI_FRONTEND='jupyter' pytest
<<<<<<< HEAD
=======

    if not importlib.util.find_spec("pytestqt"):
        # pytestqt isn't available ... this can't be a qt test
        os.environ["NDV_GUI_FRONTEND"] = "jupyter"

>>>>>>> 343faa5d
    if gui_frontend() == "qt":
        app = request.getfixturevalue("qapp")
        with _catch_qt_leaks(request, app):
            yield app
    elif gui_frontend() == "jupyter":
        yield request.getfixturevalue("asyncio_app")


@contextmanager
def _catch_qt_leaks(request: FixtureRequest, qapp: QApplication) -> Iterator[None]:
    """Run after each test to ensure no widgets have been left around.

    When this test fails, it means that a widget being tested has an issue closing
    cleanly. Perhaps a strong reference has leaked somewhere.  Look for
    `functools.partial(self._method)` or `lambda: self._method` being used in that
    widget's code.
    """
    # check for the "allow_leaks" marker
    if "allow_leaks" in request.node.keywords:
        yield
        return

    nbefore = len(qapp.topLevelWidgets())
    failures_before = request.session.testsfailed
    yield
    # if the test failed, don't worry about checking widgets
    if request.session.testsfailed - failures_before:
        return
    try:
        from vispy.app.backends._qt import CanvasBackendDesktop

        allow: tuple[type, ...] = (CanvasBackendDesktop,)
    except ImportError:
        allow = ()

    # This is a known widget that is not cleaned up properly
    remaining = [w for w in qapp.topLevelWidgets() if not isinstance(w, allow)]
    if len(remaining) > nbefore:
        test_node = request.node

        test = f"{test_node.path.name}::{test_node.originalname}"
        msg = f"{len(remaining)} topLevelWidgets remaining after {test!r}:"

        for widget in remaining:
            try:
                obj_name = widget.objectName()
            except Exception:
                obj_name = None
            msg += f"\n{widget!r} {obj_name!r}"
            # Get the referrers of the widget
            referrers = gc.get_referrers(widget)
            msg += "\n  Referrers:"
            for ref in referrers:
                msg += f"\n  -   {ref}, {id(ref):#x}"

        raise AssertionError(msg)<|MERGE_RESOLUTION|>--- conflicted
+++ resolved
@@ -34,14 +34,11 @@
     # this fixture will use the appropriate application depending on the env var
     # NDV_GUI_FRONTEND='qt' pytest
     # NDV_GUI_FRONTEND='jupyter' pytest
-<<<<<<< HEAD
-=======
 
     if not importlib.util.find_spec("pytestqt"):
         # pytestqt isn't available ... this can't be a qt test
         os.environ["NDV_GUI_FRONTEND"] = "jupyter"
 
->>>>>>> 343faa5d
     if gui_frontend() == "qt":
         app = request.getfixturevalue("qapp")
         with _catch_qt_leaks(request, app):
