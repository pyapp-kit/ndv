--- conflicted
+++ resolved
@@ -46,17 +46,11 @@
     # NDV_GUI_FRONTEND='jupyter' pytest
     if (frontend := gui_frontend()) == GuiFrontend.QT:
         app = request.getfixturevalue("qapp")
-<<<<<<< HEAD
-        with _catch_qt_leaks(request, app):
-            yield app
-    elif frontend == GuiFrontend.JUPYTER:
-=======
         qtbot = request.getfixturevalue("qtbot")
         with patch.object(app, "exec", lambda *_: None):
             with _catch_qt_leaks(request, app):
                 yield app, qtbot
-    elif gui_frontend() == "jupyter":
->>>>>>> 22fc104f
+    elif frontend == GuiFrontend.JUPYTER:
         yield request.getfixturevalue("asyncio_app")
     elif frontend == GuiFrontend.WX:
         yield request.getfixturevalue("wxapp")
