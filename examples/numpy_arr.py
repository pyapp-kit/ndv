--- conflicted
+++ resolved
@@ -14,8 +14,4 @@
     print(e)
     img = ndv.data.nd_sine_wave((10, 3, 8, 512, 512))
 
-<<<<<<< HEAD
-viewer = ndv.imshow(img, scale=(8, 1, 1))
-=======
-viewer = ndv.imshow(img, current_index={0: 30}, channel_mode="composite")
->>>>>>> 52fcfc67
+viewer = ndv.imshow(img, current_index={0: 30}, channel_mode="composite")