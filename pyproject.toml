# https://peps.python.org/pep-0517/
[build-system]
requires = ["hatchling", "hatch-vcs"]
build-backend = "hatchling.build"

# https://hatch.pypa.io/latest/config/metadata/
[tool.hatch.version]
source = "vcs"

# read more about configuring hatch at:
# https://hatch.pypa.io/latest/config/build/
[tool.hatch.build.targets.wheel]
only-include = ["src"]
sources = ["src"]

# https://peps.python.org/pep-0621/
[project]
name = "ndv"
dynamic = ["version"]
description = "simple nd image viewer"
readme = "README.md"
requires-python = ">=3.9"
license = { text = "BSD-3-Clause" }
authors = [{ name = "Talley Lambert", email = "talley.lambert@gmail.com" }]
classifiers = [
    "Development Status :: 3 - Alpha",
    "License :: OSI Approved :: BSD License",
    "Programming Language :: Python :: 3",
    "Programming Language :: Python :: 3.9",
    "Programming Language :: Python :: 3.10",
    "Programming Language :: Python :: 3.11",
    "Programming Language :: Python :: 3.12",
    "Typing :: Typed",
]
dependencies = [
    "qtpy",
    "numpy",
    "superqt[cmap,iconify]",
    "pydantic",
    "psygnal",
    "typing_extensions",
]

# https://peps.python.org/pep-0621/#dependencies-optional-dependencies
[project.optional-dependencies]
<<<<<<< HEAD
qt = ["vispy", "pyopengl", "pyqt6", "imageio[tifffile]"]
jupyter = [
    "vispy",
    "pyopengl",
    "ipywidgets",
    "jupyter",
    "jupyter_rfb",
    "glfw",
    "imageio[tifffile]",
]
wx = ["vispy", "pyopengl", "wxpython", "imageio[tifffile]"]

=======
# Supported GUI frontends
jup = ["ipywidgets", "jupyter", "jupyter_rfb", "glfw"]
>>>>>>> 343faa5d
pyqt = ["pyqt6"]
pyside = ["pyside6<6.8"]

# Supported Canavs backends
vispy = ["vispy>=0.14.3", "pyopengl"]
pygfx = ["pygfx>=0.6.0"]

# ready to go bundles with vispy
qt = ["ndv[vispy,pyqt]", "imageio[tifffile]"]
jupyter = ["ndv[jup,vispy]", "imageio[tifffile]"]

test = ["imageio[tifffile]", "pytest-cov", "pytest"]
dev = [
    "ndv[test,vispy,pygfx,pyqt,jupyter]",
    "ipython",
    "mypy",
    "pdbpp",
    "pre-commit",
    "rich",
    "ruff",
    "ipykernel",
]

third_party_arrays = [
    "aiohttp",                                 # for zarr example
    "jax[cpu]",
    "pooch",                                   # for xarray example
    "pyopencl[pocl]; sys_platform == 'linux'",
    "sparse",
    "tensorstore",
    "numpy<2.0",                               # for tensorstore (at least)
    "torch",
    "xarray",
    "zarr",
    "dask[array]",
]

[project.urls]
homepage = "https://github.com/pyapp-kit/ndv"
repository = "https://github.com/pyapp-kit/ndv"

# https://docs.astral.sh/ruff
[tool.ruff]
line-length = 88
target-version = "py39"
src = ["src"]

# https://docs.astral.sh/ruff/rules
[tool.ruff.lint]
pydocstyle = { convention = "numpy" }
select = [
    "E",    # style errors
    "W",    # style warnings
    "F",    # flakes
    "D",    # pydocstyle
    "D417", # Missing argument descriptions in Docstrings
    "I",    # isort
    "UP",   # pyupgrade
    "C4",   # flake8-comprehensions
    "B",    # flake8-bugbear
    "A001", # flake8-builtins
    "RUF",  # ruff-specific rules
    "TC",   # flake8-type-checking
    "TID",  # flake8-tidy-imports
]
ignore = [
    "D401", # First line should be in imperative mood
    "D10",  # Missing docstring...
]

[tool.ruff.lint.per-file-ignores]
"tests/*.py" = ["D", "S"]
"examples/*.py" = ["D", "B9"]


# https://docs.astral.sh/ruff/formatter/
[tool.ruff.format]
docstring-code-format = true
skip-magic-trailing-comma = false # default is false

# https://mypy.readthedocs.io/en/stable/config_file.html
[tool.mypy]
files = "src/**/"
strict = true
disallow_any_generics = false
disallow_subclassing_any = false
show_error_codes = true
pretty = true
plugins = ["pydantic.mypy"]

[[tool.mypy.overrides]]
module = ["jupyter_rfb.*", "vispy.*", "ipywidgets.*"]
ignore_missing_imports = true

# https://docs.pytest.org/
[tool.pytest.ini_options]
addopts = ["-v"]
minversion = "7.0"
testpaths = ["tests"]
filterwarnings = [
    "error",
    "ignore:Method has been garbage collected::superqt",
    # occasionally happens on linux CI with vispy
    "ignore:Got wrong number of dimensions",
    "ignore:Unable to import recommended hash",
    # CI-only error on jupyter, vispy, macos
    "ignore:.*Failed to find a suitable pixel format",
]
markers = ["allow_leaks: mark test to allow widget leaks"]

# https://coverage.readthedocs.io/
[tool.coverage.report]
show_missing = true
exclude_lines = [
    "pragma: no cover",
    "if TYPE_CHECKING:",
    "@overload",
    "except ImportError",
    "\\.\\.\\.",
    "raise NotImplementedError()",
    "pass",
]


[tool.coverage.run]
source = ["ndv"]
omit = ["src/ndv/viewer/_backends/_protocols.py"]

[tool.check-manifest]
ignore = [".pre-commit-config.yaml", ".ruff_cache/**/*", "tests/**/*"]

[tool.typos.default]
extend-ignore-identifiers-re = ["(?i)nd2?.*", "(?i)ome", ".*ser_schema"]

[tool.typos.files]
extend-exclude = ["**/*.ipynb"]<|MERGE_RESOLUTION|>--- conflicted
+++ resolved
@@ -43,25 +43,11 @@
 
 # https://peps.python.org/pep-0621/#dependencies-optional-dependencies
 [project.optional-dependencies]
-<<<<<<< HEAD
-qt = ["vispy", "pyopengl", "pyqt6", "imageio[tifffile]"]
-jupyter = [
-    "vispy",
-    "pyopengl",
-    "ipywidgets",
-    "jupyter",
-    "jupyter_rfb",
-    "glfw",
-    "imageio[tifffile]",
-]
-wx = ["vispy", "pyopengl", "wxpython", "imageio[tifffile]"]
-
-=======
 # Supported GUI frontends
 jup = ["ipywidgets", "jupyter", "jupyter_rfb", "glfw"]
->>>>>>> 343faa5d
 pyqt = ["pyqt6"]
 pyside = ["pyside6<6.8"]
+wxpython = ["wxpython"]
 
 # Supported Canavs backends
 vispy = ["vispy>=0.14.3", "pyopengl"]
@@ -70,6 +56,7 @@
 # ready to go bundles with vispy
 qt = ["ndv[vispy,pyqt]", "imageio[tifffile]"]
 jupyter = ["ndv[jup,vispy]", "imageio[tifffile]"]
+wx = ["ndv[vispy,wxpython]", "imageio[tifffile]"]
 
 test = ["imageio[tifffile]", "pytest-cov", "pytest"]
 dev = [
