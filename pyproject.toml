# https://peps.python.org/pep-0517/
[build-system]
requires = ["hatchling", "hatch-vcs"]
build-backend = "hatchling.build"

# https://hatch.pypa.io/latest/config/metadata/
[tool.hatch.version]
source = "vcs"

# read more about configuring hatch at:
# https://hatch.pypa.io/latest/config/build/
[tool.hatch.build.targets.wheel]
only-include = ["src"]
sources = ["src"]

# https://peps.python.org/pep-0621/
[project]
name = "ndv"
dynamic = ["version"]
description = "simple nd image viewer"
readme = "README.md"
requires-python = ">=3.9"
license = { text = "BSD-3-Clause" }
authors = [{ name = "Talley Lambert", email = "talley.lambert@gmail.com" }]
classifiers = [
    "Development Status :: 3 - Alpha",
    "License :: OSI Approved :: BSD License",
    "Programming Language :: Python :: 3",
    "Programming Language :: Python :: 3.9",
    "Programming Language :: Python :: 3.10",
    "Programming Language :: Python :: 3.11",
    "Programming Language :: Python :: 3.12",
    "Typing :: Typed",
]
dependencies = [
    "qtpy",
    "numpy",
    "superqt[cmap,iconify]",
    "pydantic",
    "psygnal",
    "typing_extensions",
]

# https://peps.python.org/pep-0621/#dependencies-optional-dependencies
[project.optional-dependencies]
qt = ["vispy", "pyopengl", "pyqt6", "imageio[tifffile]"]
<<<<<<< HEAD
jupyter = ["vispy", "pyopengl", "ipywidgets", "jupyter", "jupyter_rfb", "glfw", "imageio[tifffile]"]
wx = ["vispy", "pyopengl", "wxpython", "imageio[tifffile]"]
=======
jupyter = [
    "vispy",
    "pyopengl",
    "ipywidgets",
    "jupyter",
    "jupyter_rfb",
    "glfw",
    "imageio[tifffile]",
]
>>>>>>> f5ce7e62
pyqt = ["pyqt6"]
vispy = ["vispy", "pyopengl"]
pyside = ["pyside6"]
pygfx = ["pygfx"]
third_party_arrays = [
    "aiohttp",                                 # for zarr example
    "jax[cpu]",
    "pooch",                                   # for xarray example
    "pyopencl[pocl]; sys_platform == 'linux'",
    "sparse",
    "tensorstore",
    "numpy<2.0",                               # for tensorstore (at least)
    "torch",
    "xarray",
    "zarr",
]
test = [
    "ndv[vispy,pygfx]",
    "dask[array]",
    "imageio[tifffile]",
    "pytest-cov",
    "pytest-qt",
    "pytest",
]
dev = [
    "ipython",
    "mypy",
    "pdbpp",
    "pre-commit",
    "rich",
    "ruff",
    "ipykernel",
    "jupyter_rfb",
    "pyqt6",
    "notebook",
]

[project.urls]
homepage = "https://github.com/pyapp-kit/ndv"
repository = "https://github.com/pyapp-kit/ndv"

# https://docs.astral.sh/ruff
[tool.ruff]
line-length = 88
target-version = "py39"
src = ["src"]

# https://docs.astral.sh/ruff/rules
[tool.ruff.lint]
pydocstyle = { convention = "numpy" }
select = [
    "E",    # style errors
    "W",    # style warnings
    "F",    # flakes
    "D",    # pydocstyle
    "D417", # Missing argument descriptions in Docstrings
    "I",    # isort
    "UP",   # pyupgrade
    "C4",   # flake8-comprehensions
    "B",    # flake8-bugbear
    "A001", # flake8-builtins
    "RUF",  # ruff-specific rules
    "TCH",  # flake8-type-checking
    "TID",  # flake8-tidy-imports
]
ignore = [
    "D401", # First line should be in imperative mood
    "D10",  # Missing docstring...
]

[tool.ruff.lint.per-file-ignores]
"tests/*.py" = ["D", "S"]
"examples/*.py" = ["D", "B9"]


# https://docs.astral.sh/ruff/formatter/
[tool.ruff.format]
docstring-code-format = true
skip-magic-trailing-comma = false # default is false

# https://mypy.readthedocs.io/en/stable/config_file.html
[tool.mypy]
files = "src/**/"
strict = true
disallow_any_generics = false
disallow_subclassing_any = false
show_error_codes = true
pretty = true
plugins = ["pydantic.mypy"]

[[tool.mypy.overrides]]
module = ["jupyter_rfb.*", "vispy.*", "ipywidgets.*"]
ignore_missing_imports = true

# https://docs.pytest.org/
[tool.pytest.ini_options]
addopts = ["-v"]
minversion = "7.0"
testpaths = ["tests"]
filterwarnings = [
    "error",
    "ignore:Method has been garbage collected::superqt",
    # occasionally happens on linux CI with vispy
    "ignore:Got wrong number of dimensions",
    # requires pygfx > 0.2.0
    "ignore:This version of pygfx does not yet support additive blending",
    "ignore:Unable to import recommended hash",
]
markers = ["allow_leaks: mark test to allow widget leaks"]

# https://coverage.readthedocs.io/
[tool.coverage.report]
show_missing = true
exclude_lines = [
    "pragma: no cover",
    "if TYPE_CHECKING:",
    "@overload",
    "except ImportError",
    "\\.\\.\\.",
    "raise NotImplementedError()",
    "pass",
]


[tool.coverage.run]
source = ["ndv"]
omit = ["src/ndv/viewer/_backends/_protocols.py"]

[tool.check-manifest]
ignore = [".pre-commit-config.yaml", ".ruff_cache/**/*", "tests/**/*"]

[tool.typos.default]
extend-ignore-identifiers-re = ["(?i)nd2?.*", "(?i)ome", ".*ser_schema"]

[tool.typos.files]
extend-exclude = ["**/*.ipynb"]<|MERGE_RESOLUTION|>--- conflicted
+++ resolved
@@ -44,10 +44,6 @@
 # https://peps.python.org/pep-0621/#dependencies-optional-dependencies
 [project.optional-dependencies]
 qt = ["vispy", "pyopengl", "pyqt6", "imageio[tifffile]"]
-<<<<<<< HEAD
-jupyter = ["vispy", "pyopengl", "ipywidgets", "jupyter", "jupyter_rfb", "glfw", "imageio[tifffile]"]
-wx = ["vispy", "pyopengl", "wxpython", "imageio[tifffile]"]
-=======
 jupyter = [
     "vispy",
     "pyopengl",
@@ -57,7 +53,8 @@
     "glfw",
     "imageio[tifffile]",
 ]
->>>>>>> f5ce7e62
+wx = ["vispy", "pyopengl", "wxpython", "imageio[tifffile]"]
+
 pyqt = ["pyqt6"]
 vispy = ["vispy", "pyopengl"]
 pyside = ["pyside6"]
