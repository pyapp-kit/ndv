# https://peps.python.org/pep-0517/
[build-system]
requires = ["hatchling", "hatch-vcs"]
build-backend = "hatchling.build"

# https://hatch.pypa.io/latest/config/metadata/
[tool.hatch.version]
source = "vcs"

# read more about configuring hatch at:
# https://hatch.pypa.io/latest/config/build/
[tool.hatch.build.targets.wheel]
only-include = ["src"]
sources = ["src"]

# https://peps.python.org/pep-0621/
[project]
name = "ndv"
dynamic = ["version"]
description = "Simple, fast-loading, n-dimensional array viewer, with minimal dependencies."
readme = "README.md"
requires-python = ">=3.9"
license = { text = "BSD-3-Clause" }
authors = [
    { name = "Talley Lambert", email = "talley.lambert@gmail.com" },
    { name = "Gabriel Selzer", email = "gjselzer@wisc.edu" },
]
classifiers = [
    "Development Status :: 3 - Alpha",
    "License :: OSI Approved :: BSD License",
    "Programming Language :: Python :: 3",
    "Programming Language :: Python :: 3.9",
    "Programming Language :: Python :: 3.10",
    "Programming Language :: Python :: 3.11",
    "Programming Language :: Python :: 3.12",
    "Programming Language :: Python :: 3.13",
    "Typing :: Typed",
]
dependencies = [
    "cmap >=0.3",
    "numpy >=1.23",
    "psygnal >=0.10",
    "pydantic >=2.9",
    "typing_extensions >= 4.0",
]

[project.scripts]
ndv = "ndv.cli:main"

# https://peps.python.org/pep-0621/#dependencies-optional-dependencies
[project.optional-dependencies]
# Supported GUI frontends
jupyter = [
    "ipywidgets >=8.0.5",
    "jupyter >=1.1",
    "jupyter_rfb >=0.3.3",
    "glfw >=2.4",
]
pyqt = [
    "pyqt6 >=6.4,!=6.6",
    "pyqt6 >=6.5.3; python_version >= '3.12'",
    "qtpy >=2",
    "superqt[iconify] >=0.7.2",
]
pyside = [
    # defer to superqt's pyside6 restrictions
    "superqt[iconify,pyside6] >=0.7.2,<0.7.5",
    # https://github.com/pyapp-kit/ndv/issues/59
    "pyside6 ==6.6.3; sys_platform == 'win32'",
<<<<<<< HEAD
    "numpy >=1.23,<2; sys_platform == 'win32'", # needed for pyside6.6
=======
    "numpy >=1.23,<2; sys_platform == 'win32'",                            # needed for pyside6.6
>>>>>>> 52fcfc67
    "pyside6 >=6.4",
    "pyside6 >=6.6; python_version >= '3.12' and sys_platform == 'win32'",
    "pyside6 >=6.7; python_version >= '3.12' and sys_platform != 'win32'",
    "qtpy >=2",
]
wxpython = ["pyconify>=0.2.1", "wxpython >=4.2.2"]

# Supported Canavs backends
vispy = ["vispy>=0.14.3", "pyopengl >=3.1"]
pygfx = ["pygfx>=0.8.0"]

# opinionated image reading support
io = ["imageio[tifffile] >=2.20", "zarr >2,<3", "tensorstore>=0.1.69,!=0.1.72"]

# ready to go bundles with pygfx
qt = ["ndv[pygfx,pyqt,io]"]
jup = ["ndv[pygfx,jupyter,io]"]
wx = ["ndv[pygfx,wxpython,io]"]


[project.urls]
homepage = "https://github.com/pyapp-kit/ndv"
repository = "https://github.com/pyapp-kit/ndv"

[dependency-groups]
array-libs = [
    "aiohttp>=3.11.11",
    "dask[array]>=2024.8.0",
    "jax[cpu]>=0.4.30",
    "numpy>=1.23",
    "pooch>=1.8.2",
    "pyopencl>=2025.1",
    "pyopencl[pocl]>=2025.1 ; sys_platform == 'linux'",
    "sparse>=0.15.5",
    "tensorstore>=0.1.69",
    "torch>=2.6.0",
    "xarray>=2024.7.0",
    "zarr >2,<3",
]
test = ["pytest >=8", "pytest-cov >=6"]
testqt = [{ include-group = "test" }, "pytest-qt >=4.4.0"]
dev = [
    { include-group = "testqt" },
    # omitting wxpython from dev env for now
    # because `uv sync && pytest hangs` on a wx test in the "full" env
    # use `make test extras=wx,[pygfx|vispy] isolated=1` to test
    "ndv[vispy,pygfx,pyqt,jupyter]",
    "imageio[tifffile] >=2.20",
    "ipykernel>=6.29.5",
    "ipython>=8.18.1",
    "mypy>=1.14.1",
    "pdbpp>=0.10.3 ; sys_platform != 'win32'",
    "pre-commit>=4.1.0",
    "rich>=13.9.4",
    "ruff>=0.9.4",
    "pyright>=1.1.404",
    "types-wxpython",
    "pydevd",
]
docs = [
    "mkdocs >=1.6.1",
    "mkdocs-api-autonav >=0.1.2",
    "mkdocs-material >=9.5.49",
    "mkdocs-minify-plugin >=0.8.0",
    "mkdocs-spellcheck[codespell] ==1.1.0",
    "mkdocstrings-python >=1.13.0",
    "mike >=2.1.3",
    "ruff>=0.9.4",
    # EXAMPLES
    "ndv[vispy,qt]",
    "openwfs >=1.0.0",
]
[tool.uv.sources]
ndv = { workspace = true }

# https://docs.astral.sh/ruff
[tool.ruff]
line-length = 88
target-version = "py39"
src = ["src"]
fix = true
unsafe-fixes = true

# https://docs.astral.sh/ruff/rules
[tool.ruff.lint]
pydocstyle = { convention = "numpy" }
select = [
    "E",      # style errors
    "W",      # style warnings
    "F",      # flakes
    "D",      # pydocstyle
    "D417",   # Missing argument descriptions in Docstrings
    "I",      # isort
    "UP",     # pyupgrade
    "C4",     # flake8-comprehensions
    "B",      # flake8-bugbear
    "A001",   # flake8-builtins
    "RUF",    # ruff-specific rules
    "TC",     # flake8-type-checking
    "TID",    # flake8-tidy-imports
    "PGH003", # no blanket type: ignore
]
ignore = [
    "D401", # First line should be in imperative mood
    "D10",  # Missing docstring...
]

[tool.ruff.lint.per-file-ignores]
"tests/*.py" = ["D", "S"]
"examples/*.py" = ["D", "B9"]


# https://docs.astral.sh/ruff/formatter/
[tool.ruff.format]
docstring-code-format = true
skip-magic-trailing-comma = false # default is false

# https://mypy.readthedocs.io/en/stable/config_file.html
[tool.mypy]
files = "src/**/*.py"
strict = true
disallow_any_generics = false
disallow_subclassing_any = false
show_error_codes = true
pretty = true
plugins = ["pydantic.mypy"]

[[tool.mypy.overrides]]
module = ["jupyter_rfb.*", "vispy.*", "ipywidgets.*"]
ignore_missing_imports = true

# https://github.com/microsoft/pyright/blob/main/docs/configuration.md
[tool.pyright]
include = ["src"]
pythonVersion = "3.9"
enableExperimentalFeatures = true
# reportMissingImports = false
reportOptionalMemberAccess = "none"
reportIncompatibleMethodOverride = "none"
reportAttributeAccessIssue = "none"
reportMissingModuleSource = "none"
reportPrivateImportUsage = "none"
reportMissingImports = "information"
reportArgumentType = "none"               # because of pydantic
reportCallIssue = "none"
verboseOutput = true
venv = ".venv"

# https://docs.pytest.org/
[tool.pytest.ini_options]
addopts = ["-v"]
minversion = "7.0"
testpaths = ["tests"]
filterwarnings = [
    "error",
    "ignore:Method has been garbage collected::superqt",
    # occasionally happens on linux CI with vispy
    "ignore:Got wrong number of dimensions",
    "ignore:Unable to import recommended hash",
    # CI-only error on jupyter, vispy, macos
    "ignore:.*Failed to find a suitable pixel format",
    # unsolved python 3.10 warning on shutdown, either xarray or dask
    "ignore:unclosed transport:ResourceWarning",
    "ignore:Jupyter is migrating its paths",
]
markers = ["allow_leaks: mark test to allow widget leaks"]

# https://coverage.readthedocs.io/
[tool.coverage.report]
show_missing = true
exclude_lines = [
    "pragma: no cover",
    "if TYPE_CHECKING:",
    "@overload",
    "except ImportError",
    "\\.\\.\\.",
    "raise NotImplementedError()",
    "pass",
]


[tool.coverage.run]
source = ["ndv"]
omit = ["src/ndv/viewer/_backends/_protocols.py"]

[tool.check-manifest]
ignore = [".pre-commit-config.yaml", ".ruff_cache/**/*", "tests/**/*"]

[tool.typos.default]
extend-ignore-identifiers-re = ["(?i)nd2?.*", "(?i)ome", ".*ser_schema"]

[tool.typos.files]
extend-exclude = ["**/*.ipynb"]<|MERGE_RESOLUTION|>--- conflicted
+++ resolved
@@ -67,11 +67,7 @@
     "superqt[iconify,pyside6] >=0.7.2,<0.7.5",
     # https://github.com/pyapp-kit/ndv/issues/59
     "pyside6 ==6.6.3; sys_platform == 'win32'",
-<<<<<<< HEAD
-    "numpy >=1.23,<2; sys_platform == 'win32'", # needed for pyside6.6
-=======
     "numpy >=1.23,<2; sys_platform == 'win32'",                            # needed for pyside6.6
->>>>>>> 52fcfc67
     "pyside6 >=6.4",
     "pyside6 >=6.6; python_version >= '3.12' and sys_platform == 'win32'",
     "pyside6 >=6.7; python_version >= '3.12' and sys_platform != 'win32'",
