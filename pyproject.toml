--- conflicted
+++ resolved
@@ -67,25 +67,21 @@
     "superqt[iconify,pyside6] >=0.7.2",
     # https://github.com/pyapp-kit/ndv/issues/59
     "pyside6 ==6.6.3; sys_platform == 'win32'",
-    "numpy >=1.23,<2; sys_platform == 'win32'",  # needed for pyside6.6
+    "numpy >=1.23,<2; sys_platform == 'win32'", # needed for pyside6.6
     "pyside6 >=6.4",
     "pyside6 >=6.6; python_version >= '3.12'",
     "qtpy >=2",
 ]
-wxpython = [
-    "pyconify>=0.2.1",
-    "wxpython >=4.2.2",
-]
+wxpython = ["pyconify>=0.2.1", "wxpython >=4.2.2"]
 
 # Supported Canavs backends
 vispy = ["vispy>=0.14.3", "pyopengl >=3.1"]
 pygfx = ["pygfx>=0.6.0"]
 
-<<<<<<< HEAD
-# ready to go bundles with vispy
-qt = ["ndv[vispy,pyqt]", "imageio[tifffile]"]
-jup = ["ndv[vispy,jupyter]", "imageio[tifffile]"]
-wx = ["ndv[vispy,wxpython]", "imageio[tifffile]"]
+# ready to go bundles with pygfx
+qt = ["ndv[pygfx,pyqt]", "imageio[tifffile] >=2.20"]
+jup = ["ndv[pygfx,jupyter]", "imageio[tifffile] >=2.20"]
+wx = ["ndv[pygfx,wxpython]", "imageio[tifffile] >=2.20"]
 
 # full support for reading files
 io = [
@@ -98,37 +94,6 @@
     "bioio-bioformats",
     "zarr",
 ]
-
-test = ["imageio[tifffile]", "pytest-cov", "pytest"]
-docs = [
-    "mkdocs-gen-files==0.5.0",
-    "mkdocs-literate-nav==0.6.1",
-    "mkdocs-material==9.5.49",
-    "mkdocs-minify-plugin==0.8.0",
-    "mkdocs==1.6.1",
-    "mkdocstrings-python==1.13.0",
-    "mkdocs-spellcheck[codespell]==1.1.0",
-    "mike==2.1.3",
-    "ruff",
-]
-dev = [
-    "ndv[test,vispy,pygfx,pyqt,jupyter]",
-    "pytest-qt",
-    "ipython",
-    "mypy",
-    "pdbpp",
-    "pre-commit",
-    "rich",
-    "ruff",
-    "ipykernel",
-]
-=======
-# ready to go bundles with pygfx
-qt = ["ndv[pygfx,pyqt]", "imageio[tifffile] >=2.20"]
-jup = ["ndv[pygfx,jupyter]", "imageio[tifffile] >=2.20"]
-wx = ["ndv[pygfx,wxpython]", "imageio[tifffile] >=2.20"]
->>>>>>> cdc4f5de
-
 
 [project.urls]
 homepage = "https://github.com/pyapp-kit/ndv"
@@ -156,7 +121,7 @@
     # omitting wxpython from dev env for now
     # because `uv sync && pytest hangs` on a wx test in the "full" env
     # use `make test extras=wx,[pygfx|vispy] isolated=1` to test
-    "ndv[vispy,pygfx,pyqt,jupyter]",   
+    "ndv[vispy,pygfx,pyqt,jupyter]",
     "imageio[tifffile] >=2.20",
     "ipykernel>=6.29.5",
     "ipython>=8.18.1",
