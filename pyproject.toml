# https://peps.python.org/pep-0517/
[build-system]
requires = ["hatchling", "hatch-vcs"]
build-backend = "hatchling.build"

# https://hatch.pypa.io/latest/config/metadata/
[tool.hatch.version]
source = "vcs"

# read more about configuring hatch at:
# https://hatch.pypa.io/latest/config/build/
[tool.hatch.build.targets.wheel]
only-include = ["src"]
sources = ["src"]

# https://peps.python.org/pep-0621/
[project]
name = "ndv"
dynamic = ["version"]
description = "Simple, fast-loading, n-dimensional array viewer, with minimal dependencies."
readme = "README.md"
requires-python = ">=3.9"
license = { text = "BSD-3-Clause" }
authors = [
    { name = "Talley Lambert", email = "talley.lambert@gmail.com" },
    { name = "Gabriel Selzer", email = "gjselzer@wisc.edu" },
]
classifiers = [
    "Development Status :: 3 - Alpha",
    "License :: OSI Approved :: BSD License",
    "Programming Language :: Python :: 3",
    "Programming Language :: Python :: 3.9",
    "Programming Language :: Python :: 3.10",
    "Programming Language :: Python :: 3.11",
    "Programming Language :: Python :: 3.12",
    "Programming Language :: Python :: 3.13",
    "Typing :: Typed",
]
dependencies = [
    "cmap >=0.3",
    "numpy >=1.23",
    "psygnal >=0.10",
    "pydantic >=2.9",
    "typing_extensions >= 4.0",
]

# https://peps.python.org/pep-0621/#dependencies-optional-dependencies
[project.optional-dependencies]
# Supported GUI frontends
jupyter = [
    "ipywidgets >=8.0.5",
    "jupyter >=1.1",
    "jupyter_rfb >=0.3.3",
    "glfw >=2.4",
]
pyqt = [
    "pyqt6 >=6.4,!=6.6",
    "pyqt6 >=6.5.3; python_version >= '3.12'",
    "qtpy >=2",
    "superqt[iconify] >=0.7.1",
]
pyside = [
    # defer to superqt's pyside6 restrictions
    "superqt[iconify,pyside6] >=0.7.1",
    # https://github.com/pyapp-kit/ndv/issues/59
    "pyside6 ==6.6.3; sys_platform == 'win32'",
<<<<<<< HEAD
    "numpy >=1.23,<2; sys_platform == 'win32'",  # needed for pyside6.6
=======
    "numpy <2; sys_platform == 'win32'",        # needed for pyside6.6
>>>>>>> 17dd5c1e
    "pyside6 >=6.4",
    "pyside6 >=6.6; python_version >= '3.12'",
    "qtpy >=2",
]
wxpython = ["wxpython >=4.2.2"]

# Supported Canavs backends
vispy = ["vispy>=0.14.3", "pyopengl >=3.1"]
pygfx = ["pygfx>=0.6.0"]

# ready to go bundles with pygfx
qt = ["ndv[pygfx,pyqt]", "imageio[tifffile] >=2.20"]
jup = ["ndv[pygfx,jupyter]", "imageio[tifffile] >=2.20"]
wx = ["ndv[pygfx,wxpython]", "imageio[tifffile] >=2.20"]

<<<<<<< HEAD

[project.urls]
homepage = "https://github.com/pyapp-kit/ndv"
repository = "https://github.com/pyapp-kit/ndv"

[dependency-groups]
array-libs = [
    "aiohttp>=3.11.11",
    "dask[array]>=2024.8.0",
    "jax[cpu]>=0.4.30",
    "numpy>=1.23",
    "pooch>=1.8.2",
    "pyopencl>=2025.1",
    "pyopencl[pocl]>=2025.1 ; sys_platform == 'linux'",
    "sparse>=0.15.5",
    "tensorstore>=0.1.69",
    "torch>=2.6.0",
    "xarray>=2024.7.0",
    "zarr >2,<3",
=======
test = ["imageio[tifffile]", "pytest-cov", "pytest"]
docs = [
    "mkdocs-material >=9.5.49",
    "mkdocs-minify-plugin >=0.8.0",
    "mkdocs >=1.6.1",
    "mkdocstrings-python >=1.14",
    "mkdocs-api-autonav",
    "mkdocs-spellcheck[codespell] >=1.1.0",
    "mike >=2.1.3",
    "ruff",
    # EXAMPLES
    "ndv[vispy,pyqt]",
    "openwfs==1.0.0",
    "imageio[tifffile]",
>>>>>>> 17dd5c1e
]
test = ["pytest >=8", "pytest-cov >=6"]
testqt = [{ include-group = "test" }, "pytest-qt >=4.4"]
dev = [
    { include-group = "testqt" },
    "ndv[vispy,pygfx,pyqt,jupyter,wxpython]",
    "imageio[tifffile] >=2.20",
    "ipykernel>=6.29.5",
    "ipython>=8.18.1",
    "mypy>=1.14.1",
    "pdbpp>=0.10.3 ; sys_platform != 'win32'",
    "pre-commit>=4.1.0",
    "rich>=13.9.4",
    "ruff>=0.9.4",
]
docs = [
    "mkdocs-gen-files >=0.5.0",
    "mkdocs-literate-nav >=0.6.1",
    "mkdocs-material >=9.5.49",
    "mkdocs-minify-plugin >=0.8.0",
    "mkdocs >=1.6.1",
    "mkdocstrings-python >=1.13.0",
    "mkdocs-spellcheck[codespell] >=1.1.0",
    "mike >=2.1.3",
    "ruff>=0.9.4",
    # EXAMPLES
    "ndv[vispy,qt]",
    "openwfs >=1.0.0",
]

[tool.uv.sources]
ndv = { workspace = true }

# https://docs.astral.sh/ruff
[tool.ruff]
line-length = 88
target-version = "py39"
src = ["src"]

# https://docs.astral.sh/ruff/rules
[tool.ruff.lint]
pydocstyle = { convention = "numpy" }
select = [
    "E",    # style errors
    "W",    # style warnings
    "F",    # flakes
    "D",    # pydocstyle
    "D417", # Missing argument descriptions in Docstrings
    "I",    # isort
    "UP",   # pyupgrade
    "C4",   # flake8-comprehensions
    "B",    # flake8-bugbear
    "A001", # flake8-builtins
    "RUF",  # ruff-specific rules
    "TC",   # flake8-type-checking
    "TID",  # flake8-tidy-imports
]
ignore = [
    "D401", # First line should be in imperative mood
    "D10",  # Missing docstring...
]

[tool.ruff.lint.per-file-ignores]
"tests/*.py" = ["D", "S"]
"examples/*.py" = ["D", "B9"]


# https://docs.astral.sh/ruff/formatter/
[tool.ruff.format]
docstring-code-format = true
skip-magic-trailing-comma = false # default is false

# https://mypy.readthedocs.io/en/stable/config_file.html
[tool.mypy]
files = "src/**/*.py"
strict = true
disallow_any_generics = false
disallow_subclassing_any = false
show_error_codes = true
pretty = true
plugins = ["pydantic.mypy"]

[[tool.mypy.overrides]]
module = ["jupyter_rfb.*", "vispy.*", "ipywidgets.*"]
ignore_missing_imports = true

# https://docs.pytest.org/
[tool.pytest.ini_options]
addopts = ["-v"]
minversion = "7.0"
testpaths = ["tests"]
filterwarnings = [
    "error",
    "ignore:Method has been garbage collected::superqt",
    # occasionally happens on linux CI with vispy
    "ignore:Got wrong number of dimensions",
    "ignore:Unable to import recommended hash",
    # CI-only error on jupyter, vispy, macos
    "ignore:.*Failed to find a suitable pixel format",
    # unsolved python 3.10 warning on shutdown, either xarray or dask
    "ignore:unclosed transport:ResourceWarning",
    "ignore:Jupyter is migrating its paths",
]
markers = ["allow_leaks: mark test to allow widget leaks"]

# https://coverage.readthedocs.io/
[tool.coverage.report]
show_missing = true
exclude_lines = [
    "pragma: no cover",
    "if TYPE_CHECKING:",
    "@overload",
    "except ImportError",
    "\\.\\.\\.",
    "raise NotImplementedError()",
    "pass",
]


[tool.coverage.run]
source = ["ndv"]
omit = ["src/ndv/viewer/_backends/_protocols.py"]

[tool.check-manifest]
ignore = [".pre-commit-config.yaml", ".ruff_cache/**/*", "tests/**/*"]

[tool.typos.default]
extend-ignore-identifiers-re = ["(?i)nd2?.*", "(?i)ome", ".*ser_schema"]

[tool.typos.files]
extend-exclude = ["**/*.ipynb"]<|MERGE_RESOLUTION|>--- conflicted
+++ resolved
@@ -64,11 +64,7 @@
     "superqt[iconify,pyside6] >=0.7.1",
     # https://github.com/pyapp-kit/ndv/issues/59
     "pyside6 ==6.6.3; sys_platform == 'win32'",
-<<<<<<< HEAD
     "numpy >=1.23,<2; sys_platform == 'win32'",  # needed for pyside6.6
-=======
-    "numpy <2; sys_platform == 'win32'",        # needed for pyside6.6
->>>>>>> 17dd5c1e
     "pyside6 >=6.4",
     "pyside6 >=6.6; python_version >= '3.12'",
     "qtpy >=2",
@@ -84,7 +80,6 @@
 jup = ["ndv[pygfx,jupyter]", "imageio[tifffile] >=2.20"]
 wx = ["ndv[pygfx,wxpython]", "imageio[tifffile] >=2.20"]
 
-<<<<<<< HEAD
 
 [project.urls]
 homepage = "https://github.com/pyapp-kit/ndv"
@@ -104,22 +99,6 @@
     "torch>=2.6.0",
     "xarray>=2024.7.0",
     "zarr >2,<3",
-=======
-test = ["imageio[tifffile]", "pytest-cov", "pytest"]
-docs = [
-    "mkdocs-material >=9.5.49",
-    "mkdocs-minify-plugin >=0.8.0",
-    "mkdocs >=1.6.1",
-    "mkdocstrings-python >=1.14",
-    "mkdocs-api-autonav",
-    "mkdocs-spellcheck[codespell] >=1.1.0",
-    "mike >=2.1.3",
-    "ruff",
-    # EXAMPLES
-    "ndv[vispy,pyqt]",
-    "openwfs==1.0.0",
-    "imageio[tifffile]",
->>>>>>> 17dd5c1e
 ]
 test = ["pytest >=8", "pytest-cov >=6"]
 testqt = [{ include-group = "test" }, "pytest-qt >=4.4"]
@@ -136,20 +115,18 @@
     "ruff>=0.9.4",
 ]
 docs = [
-    "mkdocs-gen-files >=0.5.0",
-    "mkdocs-literate-nav >=0.6.1",
+    "mkdocs >=1.6.1",
+    "mkdocs-api-autonav >=0.1.2",
     "mkdocs-material >=9.5.49",
     "mkdocs-minify-plugin >=0.8.0",
-    "mkdocs >=1.6.1",
+    "mkdocs-spellcheck[codespell] >=1.1.0",
     "mkdocstrings-python >=1.13.0",
-    "mkdocs-spellcheck[codespell] >=1.1.0",
     "mike >=2.1.3",
     "ruff>=0.9.4",
     # EXAMPLES
     "ndv[vispy,qt]",
     "openwfs >=1.0.0",
 ]
-
 [tool.uv.sources]
 ndv = { workspace = true }
 
