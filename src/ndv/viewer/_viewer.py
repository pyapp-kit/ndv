--- conflicted
+++ resolved
@@ -220,13 +220,8 @@
         layout = QVBoxLayout(self)
         layout.setSpacing(2)
         layout.setContentsMargins(6, 6, 6, 6)
-<<<<<<< HEAD
         layout.addLayout(info)
         layout.addWidget(self._qcanvas, 1)
-=======
-        layout.addWidget(info_widget)
-        layout.addWidget(self._canvas.qwidget(), 1)
->>>>>>> 4e0c5fed
         layout.addWidget(self._hover_info_label)
         layout.addWidget(self._dims_sliders)
         layout.addWidget(self._lut_drop)
