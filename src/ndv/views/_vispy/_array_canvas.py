--- conflicted
+++ resolved
@@ -7,10 +7,7 @@
 
 import cmap as _cmap
 import numpy as np
-<<<<<<< HEAD
 import vispy
-=======
->>>>>>> 3f9a76e4
 import vispy.color
 from vispy import scene
 from vispy.util.quaternion import Quaternion
