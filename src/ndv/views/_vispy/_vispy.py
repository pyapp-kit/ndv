--- conflicted
+++ resolved
@@ -11,20 +11,12 @@
 import vispy
 import vispy.scene
 import vispy.visuals
-<<<<<<< HEAD
 from psygnal import Signal
-from qtpy.QtCore import Qt
-=======
->>>>>>> 1cf2ff29
 from vispy import scene
 from vispy.color import Color
 from vispy.util.quaternion import Quaternion
 
-<<<<<<< HEAD
-from ndv.views.protocols import CursorType, PCanvas, PHistogramCanvas
-=======
-from ndv.views.protocols import CanvasElement, CursorType, PCanvas
->>>>>>> 1cf2ff29
+from ndv.views.protocols import CanvasElement, CursorType, PCanvas, PHistogramCanvas
 
 if TYPE_CHECKING:
     from collections.abc import Sequence
@@ -33,11 +25,8 @@
     import numpy.typing as npt
     from qtpy.QtWidgets import QWidget
 
-<<<<<<< HEAD
     from ndv.models._stats import Stats
     from ndv.views.protocols import CanvasElement
-=======
->>>>>>> 1cf2ff29
 
 turn = np.sin(np.pi / 4)
 DEFAULT_QUATERNION = Quaternion(turn, turn, 0, 0)
