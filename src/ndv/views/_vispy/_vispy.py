from __future__ import annotations

import warnings
from contextlib import suppress
from typing import TYPE_CHECKING, Any, Literal, cast
from weakref import WeakKeyDictionary

import cmap
import numpy as np
import vispy
import vispy.scene
import vispy.visuals
from vispy import scene
from vispy.color import Color
from vispy.util.quaternion import Quaternion

from ndv.views._mouse_events import filter_mouse_events
from ndv.views.protocols import CanvasElement, CursorType, PCanvas

if TYPE_CHECKING:
    from collections.abc import Sequence
    from typing import Callable

<<<<<<< HEAD
=======
    import vispy.app
    from qtpy.QtWidgets import QWidget

    from ndv.views.protocols import CanvasElement
>>>>>>> ff37483f

turn = np.sin(np.pi / 4)
DEFAULT_QUATERNION = Quaternion(turn, turn, 0, 0)


class Handle(scene.visuals.Markers):
    """A Marker that allows specific ROI alterations."""

    def __init__(
        self,
        parent: RectangularROI,
        on_move: Callable[[Sequence[float]], None] | None = None,
        cursor: CursorType
        | Callable[[Sequence[float]], CursorType] = CursorType.ALL_ARROW,
    ) -> None:
        super().__init__(parent=parent)
        self.unfreeze()
        self.parent = parent
        # on_move function(s)
        self.on_move: list[Callable[[Sequence[float]], None]] = []
        if on_move:
            self.on_move.append(on_move)
        # cusror preference function
        if not callable(cursor):

            def cursor(_: Any) -> CursorType:
                return cursor

        self._cursor_at = cursor
        self._selected = False
        # NB VisPy asks that the data is a 2D array
        self._pos = np.array([[0, 0]], dtype=np.float32)
        self.interactive = True
        self.freeze()

    def start_move(self, pos: Sequence[float]) -> None:
        pass

    def move(self, pos: Sequence[float]) -> None:
        for func in self.on_move:
            func(pos)

    @property
    def pos(self) -> Sequence[float]:
        return cast("Sequence[float]", self._pos[0, :])

    @pos.setter
    def pos(self, pos: Sequence[float]) -> None:
        self._pos[:] = pos[:2]
        self.set_data(self._pos)

    @property
    def selected(self) -> bool:
        return self._selected

    @selected.setter
    def selected(self, selected: bool) -> None:
        self._selected = selected
        self.parent.selected = selected

    def cursor_at(self, pos: Sequence[float]) -> CursorType | None:
        return self._cursor_at(self.pos)


class RectangularROI(scene.visuals.Rectangle):
    """A VisPy Rectangle visual whose attributes can be edited."""

    def __init__(
        self,
        parent: scene.visuals.Visual,
        center: list[float] | None = None,
        width: float = 1e-6,
        height: float = 1e-6,
    ) -> None:
        if center is None:
            center = [0, 0]
        scene.visuals.Rectangle.__init__(
            self, center=center, width=width, height=height, radius=0, parent=parent
        )
        self.unfreeze()
        self.parent = parent
        self.interactive = True

        self._handles = [
            Handle(
                self,
                on_move=self.move_top_left,
                cursor=self._handle_cursor_pref,
            ),
            Handle(
                self,
                on_move=self.move_top_right,
                cursor=self._handle_cursor_pref,
            ),
            Handle(
                self,
                on_move=self.move_bottom_right,
                cursor=self._handle_cursor_pref,
            ),
            Handle(
                self,
                on_move=self.move_bottom_left,
                cursor=self._handle_cursor_pref,
            ),
        ]

        # drag_reference defines the offset between where the user clicks and the center
        # of the rectangle
        self.drag_reference = [0.0, 0.0]
        self.interactive = True
        self._selected = False
        self.freeze()

    def _handle_cursor_pref(self, handle_pos: Sequence[float]) -> CursorType:
        # Bottom left handle
        if handle_pos[0] < self.center[0] and handle_pos[1] < self.center[1]:
            return CursorType.FDIAG_ARROW
        # Top right handle
        if handle_pos[0] > self.center[0] and handle_pos[1] > self.center[1]:
            return CursorType.FDIAG_ARROW
        # Top left, bottom right
        return CursorType.BDIAG_ARROW

    def move_top_left(self, pos: Sequence[float]) -> None:
        self._handles[3].pos = [pos[0], self._handles[3].pos[1]]
        self._handles[0].pos = pos
        self._handles[1].pos = [self._handles[1].pos[0], pos[1]]
        self.redraw()

    def move_top_right(self, pos: Sequence[float]) -> None:
        self._handles[0].pos = [self._handles[0].pos[0], pos[1]]
        self._handles[1].pos = pos
        self._handles[2].pos = [pos[0], self._handles[2].pos[1]]
        self.redraw()

    def move_bottom_right(self, pos: Sequence[float]) -> None:
        self._handles[1].pos = [pos[0], self._handles[1].pos[1]]
        self._handles[2].pos = pos
        self._handles[3].pos = [self._handles[3].pos[0], pos[1]]
        self.redraw()

    def move_bottom_left(self, pos: Sequence[float]) -> None:
        self._handles[2].pos = [self._handles[2].pos[0], pos[1]]
        self._handles[3].pos = pos
        self._handles[0].pos = [pos[0], self._handles[0].pos[1]]
        self.redraw()

    def redraw(self) -> None:
        left, top, *_ = self._handles[0].pos
        right, bottom, *_ = self._handles[2].pos

        self.center = [(left + right) / 2, (top + bottom) / 2]
        self.width = max(abs(left - right), 1e-6)
        self.height = max(abs(top - bottom), 1e-6)

    # --------------------- EditableROI interface --------------------------
    # In the future, if any other objects implement these same methods, this
    # could be extracted into an ABC.

    @property
    def vertices(self) -> Sequence[Sequence[float]]:
        return [h.pos for h in self._handles]

    @vertices.setter
    def vertices(self, vertices: Sequence[Sequence[float]]) -> None:
        if len(vertices) != 4 or any(len(v) != 2 for v in vertices):
            raise Exception("Only 2D rectangles are currently supported")
        is_aligned = (
            vertices[0][1] == vertices[1][1]
            and vertices[1][0] == vertices[2][0]
            and vertices[2][1] == vertices[3][1]
            and vertices[3][0] == vertices[0][0]
        )
        if not is_aligned:
            raise Exception(
                "Only rectangles aligned with the axes are currently supported"
            )

        # Update each handle
        for i, handle in enumerate(self._handles):
            handle.pos = vertices[i]
        # Redraw
        self.redraw()

    @property
    def selected(self) -> bool:
        return self._selected

    @selected.setter
    def selected(self, selected: bool) -> None:
        self._selected = selected
        for h in self._handles:
            h.visible = selected

    def start_move(self, pos: Sequence[float]) -> None:
        self.drag_reference = [
            pos[0] - self.center[0],
            pos[1] - self.center[1],
        ]

    def move(self, pos: Sequence[float]) -> None:
        new_center = [
            pos[0] - self.drag_reference[0],
            pos[1] - self.drag_reference[1],
        ]
        old_center = self.center
        # TODO: Simplify
        for h in self._handles:
            existing_pos = h.pos
            h.pos = [
                existing_pos[0] + new_center[0] - old_center[0],
                existing_pos[1] + new_center[1] - old_center[1],
            ]
        self.center = new_center

    def cursor_at(self, pos: Sequence[float]) -> CursorType | None:
        return CursorType.ALL_ARROW

    # ------------------- End EditableROI interface -------------------------


class VispyImageHandle:
    def __init__(self, visual: scene.Image | scene.Volume) -> None:
        self._visual = visual
        self._ndim = 2 if isinstance(visual, scene.visuals.Image) else 3

    @property
    def data(self) -> np.ndarray:
        try:
            return self._visual._data  # type: ignore [no-any-return]
        except AttributeError:
            return self._visual._last_data  # type: ignore [no-any-return]

    @data.setter
    def data(self, data: np.ndarray) -> None:
        if not data.ndim == self._ndim:
            warnings.warn(
                f"Got wrong number of dimensions ({data.ndim}) for vispy "
                f"visual of type {type(self._visual)}.",
                stacklevel=2,
            )
            return
        self._visual.set_data(data)

    @property
    def visible(self) -> bool:
        return bool(self._visual.visible)

    @visible.setter
    def visible(self, visible: bool) -> None:
        self._visual.visible = visible

    @property
    def can_select(self) -> bool:
        return False

    @property
    def selected(self) -> bool:
        return False

    @selected.setter
    def selected(self, selected: bool) -> None:
        raise NotImplementedError("Images cannot be selected")

    @property
    def clim(self) -> Any:
        return self._visual.clim

    @clim.setter
    def clim(self, clims: tuple[float, float]) -> None:
        with suppress(ZeroDivisionError):
            self._visual.clim = clims

    @property
    def gamma(self) -> float:
        return self._visual.gamma  # type: ignore [no-any-return]

    @gamma.setter
    def gamma(self, gamma: float) -> None:
        self._visual.gamma = gamma

    @property
    def cmap(self) -> cmap.Colormap:
        return self._cmap

    @cmap.setter
    def cmap(self, cmap: cmap.Colormap) -> None:
        self._cmap = cmap
        self._visual.cmap = cmap.to_vispy()

    @property
    def transform(self) -> np.ndarray:
        raise NotImplementedError

    @transform.setter
    def transform(self, transform: np.ndarray) -> None:
        raise NotImplementedError

    def start_move(self, pos: Sequence[float]) -> None:
        pass

    def move(self, pos: Sequence[float]) -> None:
        pass

    def remove(self) -> None:
        self._visual.parent = None

    def cursor_at(self, pos: Sequence[float]) -> CursorType | None:
        return None


# FIXME: Unfortunate naming :)
class VispyHandleHandle:
    def __init__(self, handle: Handle, parent: CanvasElement) -> None:
        self._handle = handle
        self._parent = parent

    @property
    def visible(self) -> bool:
        return cast("bool", self._handle.visible)

    @visible.setter
    def visible(self, visible: bool) -> None:
        self._handle.visible = visible

    @property
    def can_select(self) -> bool:
        return True

    @property
    def selected(self) -> bool:
        return self._handle.selected

    @selected.setter
    def selected(self, selected: bool) -> None:
        self._handle.selected = selected

    def start_move(self, pos: Sequence[float]) -> None:
        self._handle.start_move(pos)

    def move(self, pos: Sequence[float]) -> None:
        self._handle.move(pos)

    def remove(self) -> None:
        self._parent.remove()

    def cursor_at(self, pos: Sequence[float]) -> CursorType | None:
        return self._handle.cursor_at(pos)


class VispyRoiHandle:
    def __init__(self, roi: RectangularROI) -> None:
        self._roi = roi

    @property
    def vertices(self) -> Sequence[Sequence[float]]:
        return self._roi.vertices

    @vertices.setter
    def vertices(self, vertices: Sequence[Sequence[float]]) -> None:
        self._roi.vertices = vertices

    @property
    def visible(self) -> bool:
        return bool(self._roi.visible)

    @visible.setter
    def visible(self, visible: bool) -> None:
        self._roi.visible = visible

    @property
    def can_select(self) -> bool:
        return True

    @property
    def selected(self) -> bool:
        return self._roi.selected

    @selected.setter
    def selected(self, selected: bool) -> None:
        self._roi.selected = selected

    def start_move(self, pos: Sequence[float]) -> None:
        self._roi.start_move(pos)

    def move(self, pos: Sequence[float]) -> None:
        self._roi.move(pos)

    @property
    def color(self) -> Any:
        return self._roi.color

    @color.setter
    def color(self, color: Any | None = None) -> None:
        if color is None:
            color = cmap.Color("transparent")
        if not isinstance(color, cmap.Color):
            color = cmap.Color(color)
        # NB: To enable dragging the shape within the border,
        # we require a positive alpha.
        alpha = max(color.alpha, 1e-6)
        self._roi.color = Color(color.hex, alpha=alpha)

    @property
    def border_color(self) -> Any:
        return self._roi.border_color

    @border_color.setter
    def border_color(self, color: Any | None = None) -> None:
        if color is None:
            color = cmap.Color("yellow")
        if not isinstance(color, cmap.Color):
            color = cmap.Color(color)
        self._roi.border_color = Color(color.hex, alpha=color.alpha)

    def remove(self) -> None:
        self._roi.parent = None

    def cursor_at(self, pos: Sequence[float]) -> CursorType | None:
        return self._roi.cursor_at(pos)


class VispyViewerCanvas(PCanvas):
    """Vispy-based viewer for data.

    All vispy-specific code is encapsulated in this class (and non-vispy canvases
    could be swapped in if needed as long as they implement the same interface).
    """

    def __init__(self) -> None:
        self._canvas = scene.SceneCanvas(size=(600, 600))

        # this filter needs to remain in scope for the lifetime of the canvas
        # or mouse events will not be intercepted
        # the returned function can be called to remove the filter, (and it also
        # closes on the event filter and keeps it in scope).
        self._disconnect_mouse_events = filter_mouse_events(self._canvas.native, self)

        self._last_state: dict[Literal[2, 3], Any] = {}

        central_wdg: scene.Widget = self._canvas.central_widget
        self._view: scene.ViewBox = central_wdg.add_view()
        self._ndim: Literal[2, 3] | None = None

        self._elements: WeakKeyDictionary = WeakKeyDictionary()

    @property
    def _camera(self) -> vispy.scene.cameras.BaseCamera:
        return self._view.camera

    def set_ndim(self, ndim: Literal[2, 3]) -> None:
        """Set the number of dimensions of the displayed data."""
        if ndim == self._ndim:
            return
        elif self._ndim is not None:
            # remember the current state before switching to the new camera
            self._last_state[self._ndim] = self._camera.get_state()

        self._ndim = ndim
        if ndim == 3:
            cam = scene.ArcballCamera(fov=0)
            # this sets the initial view similar to what the panzoom view would have.
            cam._quaternion = DEFAULT_QUATERNION
        else:
            cam = scene.PanZoomCamera(aspect=1, flip=(0, 1))

        # restore the previous state if it exists
        if state := self._last_state.get(ndim):
            cam.set_state(state)
        self._view.camera = cam

<<<<<<< HEAD
    def frontend_widget(self) -> Any:
        return self._canvas.native
=======
    def frontend_widget(self) -> QWidget:
        return cast("QWidget", self._canvas.native)
>>>>>>> ff37483f

    def refresh(self) -> None:
        self._canvas.update()

    def add_image(
        self,
        data: np.ndarray | None = None,
        cmap: cmap.Colormap | None = None,
        clims: tuple[float, float] | None = None,
    ) -> VispyImageHandle:
        """Add a new Image node to the scene."""
        img = scene.visuals.Image(data, parent=self._view.scene)
        img.set_gl_state("additive", depth_test=False)
        img.interactive = True
        handle = VispyImageHandle(img)
        self._elements[img] = handle
        if data is not None:
            self.set_range()
        if cmap is not None:
            handle.cmap = cmap
        if clims is not None:
            handle.clim = clims
        return handle

    def add_volume(
        self, data: np.ndarray | None = None, cmap: cmap.Colormap | None = None
    ) -> VispyImageHandle:
        vol = scene.visuals.Volume(
            data, parent=self._view.scene, interpolation="nearest"
        )
        vol.set_gl_state("additive", depth_test=False)
        vol.interactive = True
        handle = VispyImageHandle(vol)
        self._elements[vol] = handle
        if data is not None:
            self.set_range()
        if cmap is not None:
            handle.cmap = cmap
        return handle

    def add_roi(
        self,
        vertices: Sequence[tuple[float, float]] | None = None,
        color: cmap.Color | None = None,
        border_color: cmap.Color | None = None,
    ) -> VispyRoiHandle:
        """Add a new Rectangular ROI node to the scene."""
        roi = RectangularROI(parent=self._view.scene)
        handle = VispyRoiHandle(roi)
        self._elements[roi] = handle
        for h in roi._handles:
            self._elements[h] = VispyHandleHandle(h, handle)
        if vertices:
            handle.vertices = vertices
            self.set_range()
        handle.color = color
        handle.border_color = border_color
        return handle

    def set_range(
        self,
        x: tuple[float, float] | None = None,
        y: tuple[float, float] | None = None,
        z: tuple[float, float] | None = None,
        margin: float = 0.01,
    ) -> None:
        """Update the range of the PanZoomCamera.

        When called with no arguments, the range is set to the full extent of the data.
        """
        # temporary
        self._camera.set_range()
        return
        _x = [0.0, 0.0]
        _y = [0.0, 0.0]
        _z = [0.0, 0.0]

        for handle in self._elements.values():
            if isinstance(handle, VispyImageHandle):
                shape = handle.data.shape
                _x[1] = max(_x[1], shape[0])
                _y[1] = max(_y[1], shape[1])
                if len(shape) > 2:
                    _z[1] = max(_z[1], shape[2])
            elif isinstance(handle, VispyRoiHandle):
                for v in handle.vertices:
                    _x[0] = min(_x[0], v[0])
                    _x[1] = max(_x[1], v[0])
                    _y[0] = min(_y[0], v[1])
                    _y[1] = max(_y[1], v[1])
                    if len(v) > 2:
                        _z[0] = min(_z[0], v[2])
                        _z[1] = max(_z[1], v[2])

        x = cast(tuple[float, float], _x) if x is None else x
        y = cast(tuple[float, float], _y) if y is None else y
        z = cast(tuple[float, float], _z) if z is None else z

        is_3d = isinstance(self._camera, scene.ArcballCamera)
        if is_3d:
            self._camera._quaternion = DEFAULT_QUATERNION
        self._view.camera.set_range(x=x, y=y, z=z, margin=margin)
        if is_3d:
            max_size = max(x[1], y[1], z[1])
            self._camera.scale_factor = max_size + 6

    def canvas_to_world(
        self, pos_xy: tuple[float, float]
    ) -> tuple[float, float, float]:
        """Map XY canvas position (pixels) to XYZ coordinate in world space."""
        return self._view.scene.transform.imap(pos_xy)[:3]  # type: ignore [no-any-return]

    def elements_at(self, pos_xy: tuple[float, float]) -> list[CanvasElement]:
        elements = []
        visuals = self._canvas.visuals_at(pos_xy)
        for vis in visuals:
            if (handle := self._elements.get(vis)) is not None:
                elements.append(handle)
        return elements<|MERGE_RESOLUTION|>--- conflicted
+++ resolved
@@ -21,13 +21,9 @@
     from collections.abc import Sequence
     from typing import Callable
 
-<<<<<<< HEAD
-=======
     import vispy.app
-    from qtpy.QtWidgets import QWidget
 
     from ndv.views.protocols import CanvasElement
->>>>>>> ff37483f
 
 turn = np.sin(np.pi / 4)
 DEFAULT_QUATERNION = Quaternion(turn, turn, 0, 0)
@@ -499,13 +495,8 @@
             cam.set_state(state)
         self._view.camera = cam
 
-<<<<<<< HEAD
     def frontend_widget(self) -> Any:
         return self._canvas.native
-=======
-    def frontend_widget(self) -> QWidget:
-        return cast("QWidget", self._canvas.native)
->>>>>>> ff37483f
 
     def refresh(self) -> None:
         self._canvas.update()
