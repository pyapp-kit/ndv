--- conflicted
+++ resolved
@@ -119,7 +119,6 @@
         return False
 
 
-<<<<<<< HEAD
 def _try_start_wxapp() -> bool:
     global _APP_INSTANCE
     try:
@@ -132,7 +131,8 @@
         return True
     except Exception:
         return False
-=======
+
+
 def _install_excepthook() -> None:
     """Install a custom excepthook that does not raise sys.exit().
 
@@ -140,9 +140,10 @@
     is raised.
     """
     try:
+        import psygnal
         from rich.traceback import install
 
-        install(show_locals=True)
+        install(show_locals=True, suppress=[psygnal])
     except ImportError:
         sys.excepthook = _no_exit_excepthook
 
@@ -157,7 +158,6 @@
     # this could be elaborated to do all kinds of things...
     print("\n-----------------------")
     traceback.print_exception(type, value, tb)
->>>>>>> f5ce7e62
 
 
 @cache  # not allowed to change
