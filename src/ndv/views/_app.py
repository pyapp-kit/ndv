from __future__ import annotations

import importlib.util
import os
import sys
import traceback
from enum import Enum
from functools import cache
from typing import TYPE_CHECKING, Any

if TYPE_CHECKING:
    from types import TracebackType

    from ndv.views.bases import ArrayCanvas, ArrayView, HistogramCanvas


GUI_ENV_VAR = "NDV_GUI_FRONTEND"
CANVAS_ENV_VAR = "NDV_CANVAS_BACKEND"
_APP_INSTANCE: Any | None = None  # pointer to the global app instsance.


class GuiFrontend(str, Enum):
    QT = "qt"
    JUPYTER = "jupyter"


class CanvasBackend(str, Enum):
    VISPY = "vispy"
    PYGFX = "pygfx"


# TODO: add a way to set the frontend via an environment variable
# (for example, it should be possible to use qt frontend in a jupyter notebook)
def get_view_frontend_class() -> type[ArrayView]:
    frontend = gui_frontend()
    if frontend == GuiFrontend.QT:
        from ._qt.qt_view import QtArrayView

        return QtArrayView

    if frontend == GuiFrontend.JUPYTER:
        from ._jupyter.jupyter_view import JupyterArrayView

        return JupyterArrayView

    raise RuntimeError("No GUI frontend found")


def get_canvas_class(backend: str | None = None) -> type[ArrayCanvas]:
    _backend = _determine_canvas_backend(backend)
    if _backend == CanvasBackend.VISPY:
        from vispy.app import use_app

        from ndv.views._vispy._vispy import VispyViewerCanvas

        if gui_frontend() == GuiFrontend.JUPYTER:
            use_app("jupyter_rfb")

        return VispyViewerCanvas

    if _backend == CanvasBackend.PYGFX:
        from ndv.views._pygfx._pygfx import GfxArrayCanvas

        return GfxArrayCanvas

    raise RuntimeError(f"No canvas backend found for {_backend}")


def get_histogram_canvas_class(backend: str | None = None) -> type[HistogramCanvas]:
    _backend = _determine_canvas_backend(backend)
    if _backend == CanvasBackend.VISPY:
        from ndv.views._vispy._histogram import VispyHistogramCanvas

        return VispyHistogramCanvas
    raise RuntimeError(f"Histogram not supported for backend: {_backend}")


def _is_running_in_notebook() -> bool:
    if IPython := sys.modules.get("IPython"):
        if shell := IPython.get_ipython():
            return bool(shell.__class__.__name__ == "ZMQInteractiveShell")
    return False


def _is_running_in_qapp() -> bool:
    for mod_name in ("PyQt5", "PySide2", "PySide6", "PyQt6"):
        if mod := sys.modules.get(f"{mod_name}.QtWidgets"):
            if qapp := getattr(mod, "QApplication", None):
                return qapp.instance() is not None
    return False


def _try_start_qapp() -> bool:
    global _APP_INSTANCE
    try:
        from qtpy.QtWidgets import QApplication

        if (qapp := QApplication.instance()) is None:
            qapp = QApplication([])
            qapp.setOrganizationName("ndv")
            qapp.setApplicationName("ndv")

        _install_excepthook()
        _APP_INSTANCE = qapp
        return True
    except Exception:
        return False


def _install_excepthook() -> None:
    """Install a custom excepthook that does not raise sys.exit().

    This is necessary to prevent the application from closing when an exception
    is raised.
    """
<<<<<<< HEAD
    sys.excepthook = _no_exit_excepthook
=======
    try:
        from rich.traceback import install

        install(show_locals=True)
    except ImportError:
        sys.excepthook = _no_exit_excepthook
>>>>>>> f5ce7e62


def _no_exit_excepthook(
    type: type[BaseException], value: BaseException, tb: TracebackType | None
) -> None:
    """Excepthook that prints the traceback to the console.

    By default, Qt's excepthook raises sys.exit(), which is not what we want.
    """
    # this could be elaborated to do all kinds of things...
    print("\n-----------------------")
    traceback.print_exception(type, value, tb)


@cache  # not allowed to change
def gui_frontend() -> GuiFrontend:
    requested = os.getenv(GUI_ENV_VAR, "").lower()
    valid = {x.value for x in GuiFrontend}
    if requested:
        if requested not in valid:
            raise ValueError(
                f"Invalid GUI frontend: {requested!r}. Valid options: {valid}"
            )
        return GuiFrontend(requested)
    if _is_running_in_notebook():
        return GuiFrontend.JUPYTER
    if _is_running_in_qapp():
        return GuiFrontend.QT
    if _try_start_qapp():
        return GuiFrontend.QT
    raise RuntimeError(f"Could not find an appropriate GUI frontend: {valid!r}")


def _determine_canvas_backend(requested: str | None) -> CanvasBackend:
    backend = requested or os.getenv(CANVAS_ENV_VAR, "").lower()
    valid = {x.value for x in CanvasBackend}
    if backend:
        if backend not in valid:
            raise ValueError(
                f"Invalid canvas backend: {backend!r}. Valid options: {valid}"
            )
        return CanvasBackend(backend)

    # first check for things that have already been imported
    if "vispy" in sys.modules:
        return CanvasBackend.VISPY
    if "pygfx" in sys.modules:
        return CanvasBackend.PYGFX
    # then check for installed packages
    if importlib.util.find_spec("vispy"):
        return CanvasBackend.VISPY
    if importlib.util.find_spec("pygfx"):
        return CanvasBackend.PYGFX
    raise RuntimeError(f"Could not find an appropriate canvas backend: {valid!r}")


def run_app() -> None:
    """Start the GUI application event loop."""
    frontend = gui_frontend()
    if frontend == GuiFrontend.QT:
        from qtpy.QtWidgets import QApplication

        _try_start_qapp()
        if not isinstance(_APP_INSTANCE, QApplication):
            raise RuntimeError(
                f"Got unexpected application type: {type(_APP_INSTANCE)}"
            )
        _APP_INSTANCE.exec()
    elif frontend == GuiFrontend.JUPYTER:
        pass  # nothing to do here<|MERGE_RESOLUTION|>--- conflicted
+++ resolved
@@ -113,16 +113,13 @@
     This is necessary to prevent the application from closing when an exception
     is raised.
     """
-<<<<<<< HEAD
-    sys.excepthook = _no_exit_excepthook
-=======
     try:
+        import psygnal
         from rich.traceback import install
 
-        install(show_locals=True)
+        install(show_locals=True, suppress=[psygnal])
     except ImportError:
         sys.excepthook = _no_exit_excepthook
->>>>>>> f5ce7e62
 
 
 def _no_exit_excepthook(
