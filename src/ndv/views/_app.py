--- conflicted
+++ resolved
@@ -145,13 +145,6 @@
     This is necessary to prevent the application from closing when an exception
     is raised.
     """
-<<<<<<< HEAD
-    try:
-        import psygnal
-        from rich.traceback import install
-
-        install(show_locals=True, suppress=[psygnal])
-=======
     if hasattr(sys, "_original_excepthook_"):
         return
     sys._original_excepthook_ = sys.excepthook  # type: ignore
@@ -172,7 +165,6 @@
             exc_type, exc_value, exc_traceback, suppress=[psygnal], max_frames=10
         )
         Console(stderr=True).print(tb)
->>>>>>> ca312238
     except ImportError:
         traceback.print_exception(exc_type, value=exc_value, tb=exc_traceback)
 
