from __future__ import annotations

from abc import abstractmethod
from collections.abc import Sequence
from typing import TYPE_CHECKING, Any

from psygnal import Signal

from ndv.models._array_display_model import ChannelMode

from ._view_base import Viewable

if TYPE_CHECKING:
    from collections.abc import Container, Hashable, Mapping, Sequence

    from ndv._types import AxisKey, ChannelKey
    from ndv.models._viewer_model import ArrayViewerModel
    from ndv.views.bases import LutView
    from ndv.views.bases._graphics._canvas import ArrayCanvas


class ArrayView(Viewable):
    """ABC for ND Array viewers widget.

    Currently, this is the "main" widget that contains the array display and
    all the controls for interacting with the array, including sliders, LUTs,
    and histograms.
    """

    currentIndexChanged = Signal()
    resetZoomClicked = Signal()
    histogramRequested = Signal(int)
    nDimsRequested = Signal(int)
    channelModeChanged = Signal(ChannelMode)

    # model: _ArrayDataDisplayModel is likely a temporary parameter
    @abstractmethod
    def __init__(
        self,
<<<<<<< HEAD
        data_model: _ArrayDataDisplayModel,
=======
        canvas_widget: Any,
>>>>>>> 7ff1ebf8
        viewer_model: ArrayViewerModel,
        **kwargs: Any,
    ) -> None: ...
    @abstractmethod
    def embed_canvas(self, canvas: ArrayCanvas) -> None: ...
    @abstractmethod
    def create_sliders(self, coords: Mapping[Hashable, Sequence]) -> None: ...
    @abstractmethod
    def current_index(self) -> Mapping[AxisKey, int | slice]: ...
    @abstractmethod
    def set_current_index(self, value: Mapping[AxisKey, int | slice]) -> None: ...

    @abstractmethod
    def visible_axes(self) -> Sequence[AxisKey]: ...
    @abstractmethod
    def set_visible_axes(self, axes: Sequence[AxisKey]) -> None: ...

    @abstractmethod
    def set_channel_mode(self, mode: ChannelMode) -> None: ...
    @abstractmethod
    def set_data_info(self, data_info: str) -> None: ...
    @abstractmethod
    def set_hover_info(self, hover_info: str) -> None: ...
    @abstractmethod
    def hide_sliders(
        self, axes_to_hide: Container[Hashable], *, show_remainder: bool = ...
    ) -> None: ...
    @abstractmethod
    def add_lut_view(self, key: ChannelKey) -> LutView: ...
    @abstractmethod
    def remove_lut_view(self, view: LutView) -> None: ...

    def add_histogram(self, channel: ChannelKey, widget: Any) -> None:
        raise NotImplementedError

    def remove_histogram(self, widget: Any) -> None:
        raise NotImplementedError<|MERGE_RESOLUTION|>--- conflicted
+++ resolved
@@ -37,11 +37,6 @@
     @abstractmethod
     def __init__(
         self,
-<<<<<<< HEAD
-        data_model: _ArrayDataDisplayModel,
-=======
-        canvas_widget: Any,
->>>>>>> 7ff1ebf8
         viewer_model: ArrayViewerModel,
         **kwargs: Any,
     ) -> None: ...
