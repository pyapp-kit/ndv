--- conflicted
+++ resolved
@@ -350,15 +350,9 @@
         if changed:
             self.currentIndexChanged.emit()
 
-<<<<<<< HEAD
     def add_lut_view(self, channel: ChannelKey = None) -> JupyterLutView:
         """Add a LUT view to the viewer."""
         wdg = JupyterRGBView() if channel == "RGB" else JupyterLutView()
-=======
-    def add_lut_view(self, channel: ChannelKey) -> JupyterLutView:
-        """Add a LUT view to the viewer."""
-        wdg = JupyterLutView(channel)
->>>>>>> 39f66b8b
         layout = self._luts_box
         self._luts[channel] = wdg
 
