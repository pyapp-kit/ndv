--- conflicted
+++ resolved
@@ -23,12 +23,7 @@
     from vispy.app.backends import _jupyter_rfb
 
     from ndv._types import AxisKey, ChannelKey
-<<<<<<< HEAD
-    from ndv.models._data_display_model import _ArrayDataDisplayModel
     from ndv.views.bases._graphics._canvas import ArrayCanvas, HistogramCanvas
-=======
-    from ndv.views.bases._graphics._canvas import HistogramCanvas
->>>>>>> 7ff1ebf8
 
 # not entirely sure why it's necessary to specifically annotat signals as : PSignal
 # i think it has to do with type variance?
@@ -387,21 +382,11 @@
 class JupyterArrayView(ArrayView):
     def __init__(
         self,
-<<<<<<< HEAD
-        data_model: _ArrayDataDisplayModel,
-=======
-        canvas_widget: _jupyter_rfb.CanvasBackend,
->>>>>>> 7ff1ebf8
         viewer_model: ArrayViewerModel,
     ) -> None:
         self._viewer_model = viewer_model
         self._viewer_model.events.connect(self._on_viewer_model_event)
         # WIDGETS
-<<<<<<< HEAD
-        self._data_model = data_model
-=======
-        self._canvas_widget = canvas_widget
->>>>>>> 7ff1ebf8
         self._visible_axes: Sequence[AxisKey] = []
         self._luts: dict[ChannelKey, JupyterLutView] = {}
 
