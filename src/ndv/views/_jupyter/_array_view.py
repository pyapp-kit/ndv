--- conflicted
+++ resolved
@@ -389,19 +389,6 @@
             InteractionMode.CREATE_ROI if change["new"] else InteractionMode.PAN_ZOOM
         )
 
-<<<<<<< HEAD
-    def _on_model_mode_changed(
-        self, new: InteractionMode, old: InteractionMode
-    ) -> None:
-        # If leaving CanvasMode.CREATE_ROI, uncheck the ROI button
-        if old == InteractionMode.CREATE_ROI:
-            self._add_roi_btn.value = False
-=======
-    def add_histogram(self, widget: Any) -> None:
-        """Add a histogram widget to the viewer."""
-        warnings.warn("Histograms are not supported in Jupyter frontend", stacklevel=2)
->>>>>>> b3932383
-
     def remove_histogram(self, widget: Any) -> None:
         """Remove a histogram widget from the viewer."""
 
