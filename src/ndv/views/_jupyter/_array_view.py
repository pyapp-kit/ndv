from __future__ import annotations

import warnings
from typing import TYPE_CHECKING, Any, cast

import cmap
import ipywidgets as widgets

from ndv.models._array_display_model import ChannelMode
from ndv.views.bases import ArrayView, LutView

if TYPE_CHECKING:
    from collections.abc import Container, Hashable, Mapping, Sequence

    from vispy.app.backends import _jupyter_rfb

    from ndv._types import AxisKey
    from ndv.models._data_display_model import _ArrayDataDisplayModel

# not entirely sure why it's necessary to specifically annotat signals as : PSignal
# i think it has to do with type variance?


class JupyterLutView(LutView):
    def __init__(self) -> None:
        # WIDGETS
        self._visible = widgets.Checkbox(value=True, indent=False)
        self._visible.layout.width = "60px"
        self._cmap = widgets.Dropdown(
            options=[
                "gray",
                "red",
                "green",
                "blue",
                "cyan",
                "magenta",
                "yellow",
                "viridis",
                "magma",
            ],
            value="gray",
        )
        self._cmap.layout.width = "200px"
        self._clims = widgets.FloatRangeSlider(
            value=[0, 2**16],
            min=0,
            max=2**16,
            step=1,
            orientation="horizontal",
            readout=True,
            readout_format=".0f",
        )
        self._clims.layout.width = "100%"
        self._auto_clim = widgets.ToggleButton(
            value=True,
            description="Auto",
            button_style="",  # 'success', 'info', 'warning', 'danger' or ''
            tooltip="Auto scale",
            icon="check",
        )
        self._auto_clim.layout.width = "100px"

        # LAYOUT

        self.layout = widgets.HBox(
            [self._visible, self._cmap, self._clims, self._auto_clim]
        )

        # CONNECTIONS
        self._visible.observe(self._on_visible_changed, names="value")
        self._cmap.observe(self._on_cmap_changed, names="value")
        self._clims.observe(self._on_clims_changed, names="value")
        self._auto_clim.observe(self._on_autoscale_changed, names="value")

    # ------------------ emit changes to the controller ------------------

    def _on_clims_changed(self, change: dict[str, Any]) -> None:
        self.climsChanged.emit(self._clims.value)

    def _on_visible_changed(self, change: dict[str, Any]) -> None:
        self.visibilityChanged.emit(self._visible.value)

    def _on_cmap_changed(self, change: dict[str, Any]) -> None:
        self.cmapChanged.emit(cmap.Colormap(self._cmap.value))

    def _on_autoscale_changed(self, change: dict[str, Any]) -> None:
        self.autoscaleChanged.emit(self._auto_clim.value)

    # ------------------ receive changes from the controller ---------------

    def set_channel_name(self, name: str) -> None:
        self._visible.description = name

    # NOTE: it's important to block signals when setting values from the controller
    # to avoid loops, unnecessary updates, and unexpected behavior

    def set_auto_scale(self, auto: bool) -> None:
        with self.autoscaleChanged.blocked():
            self._auto_clim.value = auto

    def set_colormap(self, cmap: cmap.Colormap) -> None:
        with self.cmapChanged.blocked():
            self._cmap.value = cmap.name.split(":")[-1]  # FIXME: this is a hack

    def set_clims(self, clims: tuple[float, float]) -> None:
        with self.climsChanged.blocked():
            self._clims.value = clims

    def set_channel_visible(self, visible: bool) -> None:
        with self.visibilityChanged.blocked():
            self._visible.value = visible

    def set_gamma(self, gamma: float) -> None:
        pass

    def set_visible(self, visible: bool) -> None:
        # show or hide the actual widget itself
        self.layout.layout.display = "flex" if visible else "none"

    def close(self) -> None:
        self.layout.close()

    def frontend_widget(self) -> Any:
        return self.layout


class JupyterArrayView(ArrayView):
    def __init__(
        self,
        canvas_widget: _jupyter_rfb.CanvasBackend,
        data_model: _ArrayDataDisplayModel,
    ) -> None:
        # WIDGETS
        self._data_model = data_model
        self._canvas_widget = canvas_widget
        self._visible_axes: Sequence[AxisKey] = []

        self._sliders: dict[Hashable, widgets.IntSlider] = {}
        self._slider_box = widgets.VBox([], layout=widgets.Layout(width="100%"))
        self._luts_box = widgets.VBox([], layout=widgets.Layout(width="100%"))

        self._data_info_label = widgets.Label()
        self._hover_info_label = widgets.Label()

        # the button that controls the display mode of the channels
        self._channel_mode_combo = widgets.Dropdown(
            options=[ChannelMode.GRAYSCALE, ChannelMode.COMPOSITE],
            value=str(ChannelMode.GRAYSCALE),
        )
        self._channel_mode_combo.layout.width = "120px"
        self._channel_mode_combo.layout.align_self = "flex-end"
        self._channel_mode_combo.observe(self._on_channel_mode_changed, names="value")

        self._ndims_btn = widgets.ToggleButton(
            value=False,
            description="3D",
            button_style="",  # 'success', 'info', 'warning', 'danger' or ''
            tooltip="View in 3D",
            icon="check",
        )
        self._ndims_btn.observe(self._on_ndims_toggled, names="value")

        # LAYOUT

        try:
            width = getattr(canvas_widget, "css_width", "600px").replace("px", "")
            width = f"{int(width) + 4}px"
        except Exception:
            width = "604px"
        self.layout = widgets.VBox(
            [
                self._data_info_label,
                self._canvas_widget,
                self._hover_info_label,
                self._slider_box,
                self._luts_box,
                self._channel_mode_combo,
<<<<<<< HEAD
                self._ndims_btn,
            ]
=======
            ],
            layout=widgets.Layout(width=width),
>>>>>>> 60e985a8
        )

        # CONNECTIONS

        self._channel_mode_combo.observe(self._on_channel_mode_changed, names="value")

    def create_sliders(self, coords: Mapping[int, Sequence]) -> None:
        """Update sliders with the given coordinate ranges."""
        sliders = []
        self._sliders.clear()
        for axis, _coords in coords.items():
            if not isinstance(_coords, range):
                raise NotImplementedError("Only range is supported for now")

            sld = widgets.IntSlider(
                value=_coords.start,
                min=_coords.start,
                max=_coords.stop - 1,
                step=_coords.step,
                description=str(axis),
                continuous_update=True,
                orientation="horizontal",
            )
            sld.layout.width = "99%"
            sld.observe(self._on_slider_change, "value")
            sliders.append(sld)
            self._sliders[axis] = sld
        self._slider_box.children = sliders

        self.currentIndexChanged.emit()

    def hide_sliders(
        self, axes_to_hide: Container[Hashable], show_remainder: bool = True
    ) -> None:
        """Hide sliders based on visible axes."""
        for ax, slider in self._sliders.items():
            if ax in axes_to_hide:
                slider.layout.display = "none"
            elif show_remainder:
                slider.layout.display = "flex"

    def current_index(self) -> Mapping[AxisKey, int | slice]:
        """Return the current value of the sliders."""
        return {axis: slider.value for axis, slider in self._sliders.items()}

    def set_current_index(self, value: Mapping[AxisKey, int | slice]) -> None:
        """Set the current value of the sliders."""
        changed = False
        # this type ignore is only necessary because we had to override the signal
        # to be a PSignal in the class def above :(
        with self.currentIndexChanged.blocked():
            for axis, val in value.items():
                if isinstance(val, slice):
                    raise NotImplementedError("Slices are not supported yet")

                if sld := self._sliders.get(axis):
                    if sld.value != val:
                        sld.value = val
                        changed = True
                else:  # pragma: no cover
                    warnings.warn(f"Axis {axis} not found in sliders", stacklevel=2)
        if changed:
            self.currentIndexChanged.emit()

    def add_lut_view(self) -> JupyterLutView:
        """Add a LUT view to the viewer."""
        wdg = JupyterLutView()
        layout = self._luts_box
        layout.children = (*layout.children, wdg.layout)
        return wdg

    def remove_lut_view(self, view: LutView) -> None:
        """Remove a LUT view from the viewer."""
        view = cast("JupyterLutView", view)
        layout = self._luts_box
        layout.children = tuple(
            wdg for wdg in layout.children if wdg != view.frontend_widget()
        )

    def set_data_info(self, data_info: str) -> None:
        self._data_info_label.value = data_info

    def set_hover_info(self, hover_info: str) -> None:
        self._hover_info_label.value = hover_info

    def set_channel_mode(self, mode: ChannelMode) -> None:
        with self.channelModeChanged.blocked():
            self._channel_mode_combo.value = mode.value

    def _on_slider_change(self, change: dict[str, Any]) -> None:
        """Emit signal when a slider value changes."""
        self.currentIndexChanged.emit()

    def _on_channel_mode_changed(self, change: dict[str, Any]) -> None:
        """Emit signal when the channel mode changes."""
        self.channelModeChanged.emit(ChannelMode(change["new"]))

    def add_histogram(self, widget: Any) -> None:
        """Add a histogram widget to the viewer."""
        warnings.warn("Histograms are not supported in Jupyter frontend", stacklevel=2)

    def remove_histogram(self, widget: Any) -> None:
        """Remove a histogram widget from the viewer."""

    def frontend_widget(self) -> Any:
        return self.layout

    def set_visible(self, visible: bool) -> None:
        # show or hide the actual widget itself
        from IPython import display

        if visible:
            display.display(self.layout)  # type: ignore [no-untyped-call]
        else:
            display.clear_output()  # type: ignore [no-untyped-call]

    def visible_axes(self) -> Sequence[AxisKey]:
        return self._visible_axes

    def set_visible_axes(self, axes: Sequence[AxisKey]) -> None:
        self._visible_axes = tuple(axes)
        self._ndims_btn.value = len(axes) == 3

    def _on_ndims_toggled(self, change: dict[str, Any]) -> None:
        if len(self._visible_axes) > 2:
            if not change["new"]:  # is now 2D
                self._visible_axes = self._visible_axes[-2:]
        else:
            z_ax = None
            if wrapper := self._data_model.data_wrapper:
                z_ax = wrapper.guess_z_axis()
            if z_ax is None:
                # get the last slider that is not in visible axes
                z_ax = next(
                    ax for ax in reversed(self._sliders) if ax not in self._visible_axes
                )
            self._visible_axes = (z_ax, *self._visible_axes)
        # TODO: a future PR may decide to set this on the model directly...
        # since we now have access to it.
        self.visibleAxesChanged.emit()

    def close(self) -> None:
        self.layout.close()<|MERGE_RESOLUTION|>--- conflicted
+++ resolved
@@ -175,13 +175,9 @@
                 self._slider_box,
                 self._luts_box,
                 self._channel_mode_combo,
-<<<<<<< HEAD
                 self._ndims_btn,
-            ]
-=======
             ],
             layout=widgets.Layout(width=width),
->>>>>>> 60e985a8
         )
 
         # CONNECTIONS
