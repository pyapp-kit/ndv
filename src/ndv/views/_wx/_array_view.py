--- conflicted
+++ resolved
@@ -545,15 +545,11 @@
 
     def add_lut_view(self, key: ChannelKey) -> WxLutView:
         wdg = self.frontend_widget()
-<<<<<<< HEAD
-        view = WxRGBView(wdg, key) if key == "RGB" else WxLutView(wdg, key)
-=======
         view = (
             WxRGBView(wdg, channel)
             if channel == "RGB"
             else WxLutView(wdg, channel, self._viewer_model.default_luts)
         )
->>>>>>> 758d5194
         self._wxwidget.luts.Add(view._wxwidget, 0, wx.EXPAND | wx.BOTTOM, 5)
         self._luts[key] = view
         # TODO: Reusable synchronization with ViewerModel
