from __future__ import annotations

import warnings
from pathlib import Path
from sys import version_info
from typing import TYPE_CHECKING, Any, cast

import wx
import wx.adv
import wx.lib.newevent
import wx.svg
from psygnal import Signal
from pyconify import svg_path

from ndv.models._array_display_model import ChannelMode
from ndv.models._lut_model import ClimPolicy, ClimsManual, ClimsMinMax
from ndv.models._viewer_model import ArrayViewerModel, InteractionMode
from ndv.views._wx._labeled_slider import WxLabeledSlider
from ndv.views.bases import ArrayView, LutView

from .range_slider import RangeSlider

if TYPE_CHECKING:
    from collections.abc import Container, Hashable, Mapping, Sequence

    import cmap

    from ndv._types import AxisKey, ChannelKey
    from ndv.models._data_display_model import _ArrayDataDisplayModel


class _WxSpinner(wx.Panel):
    SPIN_GIF = str(Path(__file__).parent.parent / "_resources" / "spin.gif")

    def __init__(self, parent: wx.Window):
        super().__init__(parent)
        # Load the animated GIF
        gif = wx.adv.Animation(self.SPIN_GIF)
        self.anim_ctrl = wx.adv.AnimationCtrl(self, -1, gif)

        # Set fixed size for the spinner
        self.SetSize((18, 18))
        self.anim_ctrl.SetSize((18, 18))

        # Start the animation
        self.anim_ctrl.Play()

        # Set semi-transparent effect (opacity not directly available in wx)
        # self.SetTransparent(153)  # 60% opacity (255 * 0.6)

        # Add the animation control to the sizer
        sizer = wx.BoxSizer(wx.VERTICAL)
        sizer.Add(self.anim_ctrl, 0, wx.ALIGN_CENTER)
        self.SetSizer(sizer)


def _add_icon(btn: wx.AnyButton, icon: str) -> None:
    # Avoids https://github.com/urllib3/urllib3/issues/3020
    if version_info.minor < 10:
        return

    icon_path = svg_path(icon)
    wx_icon = wx.svg.SVGimage.CreateFromFile(str(icon_path))
    side_length = btn.Size.height
    # NB 5 is a magic number for the margins
    bmp_side_len = side_length - 5
    bmp_size = wx.Size(bmp_side_len, bmp_side_len)
    btn.SetBitmap(wx_icon.ConvertToScaledBitmap(bmp_size))

    btn_side_len = side_length
    btn_size = wx.Size(btn_side_len, btn_side_len)
    btn.SetMaxSize(btn_size)


# mostly copied from _qt.qt_view._QLUTWidget
class _WxLUTWidget(wx.Panel):
    def __init__(self, parent: wx.Window) -> None:
        super().__init__(parent)

        self.visible = wx.CheckBox(self, label="Visible")
        self.visible.SetValue(True)

        # Placeholder for the custom colormap combo box
        self.cmap = wx.ComboBox(
            self, choices=["gray", "green", "magenta"], style=wx.CB_DROPDOWN
        )

        # Placeholder for the QLabeledRangeSlider equivalent
        self.clims = RangeSlider(self, style=wx.SL_HORIZONTAL)
        self.clims.SetMax(65000)
        self.clims.SetValue(0, 65000)

        self.auto_clim = wx.ToggleButton(self, label="Auto")

        self.histogram = wx.ToggleButton(self)
        _add_icon(self.histogram, "foundation:graph-bar")

        # Layout
        sizer = wx.BoxSizer(wx.HORIZONTAL)
        sizer.Add(self.visible, 0, wx.ALIGN_CENTER_VERTICAL, 5)
        sizer.Add(self.cmap, 0, wx.ALIGN_CENTER_VERTICAL, 5)
        sizer.Add(self.clims, 1, wx.ALIGN_CENTER_VERTICAL, 5)
        sizer.Add(self.auto_clim, 0, wx.ALIGN_CENTER_VERTICAL, 5)
        sizer.Add(self.histogram, 0, wx.ALIGN_CENTER_VERTICAL, 5)
        sizer.SetSizeHints(self)

        f = wx.BoxSizer(wx.VERTICAL)
        f.Add(sizer, 0, wx.EXPAND, 5)
        self._histogram_sizer = wx.BoxSizer(wx.HORIZONTAL)
        f.Add(self._histogram_sizer, 1, wx.EXPAND, 5)

        self.SetSizer(f)
        self.Layout()


class WxLutView(LutView):
    def __init__(self, parent: wx.Window, channel: ChannelKey = None) -> None:
        super().__init__()
        self._wxwidget = wdg = _WxLUTWidget(parent)
        self._channel = channel
        # TODO: Fix type
        self._histogram: Any | None = None
        # TODO: use emit_fast
        wdg.visible.Bind(wx.EVT_CHECKBOX, self._on_visible_changed)
        wdg.cmap.Bind(wx.EVT_COMBOBOX, self._on_cmap_changed)
        wdg.clims.Bind(wx.EVT_SLIDER, self._on_clims_changed)
        wdg.auto_clim.Bind(wx.EVT_TOGGLEBUTTON, self._on_autoscale_changed)

    # Event Handlers
    def _on_visible_changed(self, event: wx.CommandEvent) -> None:
        if self._model:
            self._model.visible = self._wxwidget.visible.GetValue()

    def _on_cmap_changed(self, event: wx.CommandEvent) -> None:
        if self._model:
            self._model.cmap = self._wxwidget.cmap.GetValue()

    def _on_clims_changed(self, event: wx.CommandEvent) -> None:
        if self._model:
            clims = self._wxwidget.clims.GetValues()
            self._model.clims = ClimsManual(min=clims[0], max=clims[1])

    def _on_autoscale_changed(self, event: wx.CommandEvent) -> None:
        if self._model:
            if self._wxwidget.auto_clim.GetValue():
                self._model.clims = ClimsMinMax()
            else:  # Manually scale
                clims = self._wxwidget.clims.GetValues()
                self._model.clims = ClimsManual(min=clims[0], max=clims[1])

    # Public Methods
    def frontend_widget(self) -> wx.Window:
        return self._wxwidget

    def set_channel_name(self, name: str) -> None:
        self._wxwidget.visible.SetLabel(name)

    def set_clim_policy(self, policy: ClimPolicy) -> None:
        self._wxwidget.auto_clim.SetValue(not policy.is_manual)

    def set_colormap(self, cmap: cmap.Colormap) -> None:
        name = cmap.name.split(":")[-1]  # FIXME: this is a hack
        self._wxwidget.cmap.SetValue(name)

    def set_clims(self, clims: tuple[float, float]) -> None:
        # Block signals from changing clims
        with wx.EventBlocker(self._wxwidget.clims, wx.EVT_SLIDER.typeId):
            self._wxwidget.clims.SetValue(*clims)
            wx.Yield()

    def set_channel_visible(self, visible: bool) -> None:
        self._wxwidget.visible.SetValue(visible)

    def set_visible(self, visible: bool) -> None:
        if visible:
            self._wxwidget.Show()
        else:
            self._wxwidget.Hide()

    def close(self) -> None:
        self._wxwidget.Close()


# mostly copied from _qt.qt_view._QDimsSliders
class _WxDimsSliders(wx.Panel):
    currentIndexChanged = Signal()

    def __init__(self, parent: wx.Window) -> None:
        super().__init__(parent)

        self._sliders: dict[AxisKey, WxLabeledSlider] = {}
        self.layout = wx.BoxSizer(wx.VERTICAL)
        self.SetSizer(self.layout)

    def create_sliders(self, coords: Mapping[Hashable, Sequence]) -> None:
        """Update sliders with the given coordinate ranges."""
        for axis, _coords in coords.items():
            # Create a slider for axis if necessary
            if axis not in self._sliders:
                slider = WxLabeledSlider(self)
                slider.slider.Bind(wx.EVT_SLIDER, self._on_slider_changed)
                slider.label.SetLabel(str(axis))
                self.layout.Add(slider, 0, wx.EXPAND | wx.ALL, 5)
                self._sliders[axis] = slider

            # Update axis slider with coordinates
            slider = self._sliders[axis]
            if isinstance(_coords, range):
                slider.setRange(_coords.start, _coords.stop - 1)
                slider.setSingleStep(_coords.step)
            else:
                slider.setRange(0, len(_coords) - 1)

        self.currentIndexChanged.emit()

    def hide_dimensions(
        self, axes_to_hide: Container[Hashable], show_remainder: bool = True
    ) -> None:
        for ax, slider in self._sliders.items():
            if ax in axes_to_hide:
                slider.Hide()
            elif show_remainder:
                slider.Show()

        self.Layout()

    def current_index(self) -> Mapping[AxisKey, int | slice]:
        """Return the current value of the sliders."""
        return {axis: slider.value() for axis, slider in self._sliders.items()}

    def set_current_index(self, value: Mapping[AxisKey, int | slice]) -> None:
        """Set the current value of the sliders."""
        changed = False
        with self.currentIndexChanged.blocked():
            for axis, val in value.items():
                if isinstance(val, slice):
                    raise NotImplementedError("Slices are not supported yet")
                if slider := self._sliders.get(axis):
                    if slider.value() != val:
                        changed = True
                        slider.setValue(val)
                else:
                    warnings.warn(f"Axis {axis} not found in sliders", stacklevel=2)

        if changed:
            self.currentIndexChanged.emit()

    def _on_slider_changed(self, event: wx.CommandEvent) -> None:
        self.currentIndexChanged.emit()


class _WxArrayViewer(wx.Frame):
    def __init__(self, canvas_widget: wx.Window, parent: wx.Window = None):
        super().__init__(parent)

        # FIXME: pygfx backend needs this to be canvas_widget._subwidget
        if hasattr(canvas_widget, "_subwidget"):
            canvas_widget = canvas_widget._subwidget

        if (parent := canvas_widget.GetParent()) and parent is not self:
            canvas_widget.Reparent(self)  # Reparent canvas_widget to this frame
            if parent:
                parent.Destroy()
            canvas_widget.Show()

        self._canvas = canvas_widget

        # Dynamic sliders for dimensions
        self.dims_sliders = _WxDimsSliders(self)

        # Labels for data and hover information
        self._data_info_label = wx.StaticText(self, label="")
        self._hover_info_label = wx.StaticText(self, label="")

        # spinner to indicate progress
        self._progress_spinner = _WxSpinner(self)
        self._progress_spinner.Hide()

        # Channel mode combo box
        self.channel_mode_combo = wx.ComboBox(
            self,
            choices=[ChannelMode.GRAYSCALE.value, ChannelMode.COMPOSITE.value],
            style=wx.CB_DROPDOWN,
        )

        # Reset zoom button
        self.reset_zoom_btn = wx.Button(self)
        _add_icon(self.reset_zoom_btn, "fluent:full-screen-maximize-24-filled")

        # 3d view button
        self.ndims_btn = wx.ToggleButton(self, label="3D")

        # Add ROI button
        self.add_roi_btn = wx.ToggleButton(self, label="Add ROI")

        # LUT layout (simple vertical grouping for LUT widgets)
        self.luts = wx.BoxSizer(wx.VERTICAL)

        btns = wx.BoxSizer(wx.HORIZONTAL)
        btns.AddStretchSpacer()
        btns.Add(self.channel_mode_combo, 0, wx.ALL, 5)
        btns.Add(self.ndims_btn, 0, wx.ALL, 5)
<<<<<<< HEAD
        btns.Add(self.reset_zoom_btn, 0, wx.ALL, 5)
=======
        btns.Add(self.add_roi_btn, 0, wx.ALL, 5)
>>>>>>> 24bec3e1

        self._top_info = top_info = wx.BoxSizer(wx.HORIZONTAL)
        top_info.Add(self._data_info_label, 0, wx.EXPAND | wx.BOTTOM, 0)
        top_info.AddStretchSpacer()
        top_info.Add(self._progress_spinner, 0, wx.EXPAND | wx.BOTTOM, 0)

        inner = wx.BoxSizer(wx.VERTICAL)
        inner.Add(top_info, 0, wx.EXPAND | wx.BOTTOM, 5)
        inner.Add(self._canvas, 1, wx.EXPAND | wx.ALL)
        inner.Add(self._hover_info_label, 0, wx.EXPAND | wx.BOTTOM)
        inner.Add(self.dims_sliders, 0, wx.EXPAND | wx.BOTTOM)
        inner.Add(self.luts, 0, wx.EXPAND)
        inner.Add(btns, 0, wx.EXPAND)

        outer = wx.BoxSizer(wx.VERTICAL)
        outer.Add(inner, 1, wx.EXPAND | wx.ALL, 10)
        self.SetSizer(outer)
        self.SetInitialSize(wx.Size(600, 800))
        self.Layout()


class WxArrayView(ArrayView):
    def __init__(
        self,
        canvas_widget: wx.Window,
        data_model: _ArrayDataDisplayModel,
        viewer_model: ArrayViewerModel,
        parent: wx.Window = None,
    ) -> None:
        self._data_model = data_model
        self._viewer_model = viewer_model
        self._wxwidget = wdg = _WxArrayViewer(canvas_widget, parent)
        # Mapping of channel key to LutViews
        self._luts: dict[ChannelKey, WxLutView] = {}
        self._visible_axes: Sequence[AxisKey] = []

        # TODO: use emit_fast
        wdg.dims_sliders.currentIndexChanged.connect(self.currentIndexChanged.emit)
        wdg.channel_mode_combo.Bind(wx.EVT_COMBOBOX, self._on_channel_mode_changed)
        wdg.reset_zoom_btn.Bind(wx.EVT_BUTTON, self._on_reset_zoom_clicked)
        wdg.ndims_btn.Bind(wx.EVT_TOGGLEBUTTON, self._on_ndims_toggled)
        wdg.add_roi_btn.Bind(wx.EVT_TOGGLEBUTTON, self._on_add_roi_toggled)

    def _on_channel_mode_changed(self, event: wx.CommandEvent) -> None:
        mode = self._wxwidget.channel_mode_combo.GetValue()
        self.channelModeChanged.emit(mode)

    def _on_reset_zoom_clicked(self, event: wx.CommandEvent) -> None:
        self.resetZoomClicked.emit()

    def _on_ndims_toggled(self, event: wx.CommandEvent) -> None:
        is_3d = self._wxwidget.ndims_btn.GetValue()
        if len(self._visible_axes) > 2:
            if not is_3d:  # is now 2D
                self._visible_axes = self._visible_axes[-2:]
        else:
            z_ax = None
            if wrapper := self._data_model.data_wrapper:
                z_ax = wrapper.guess_z_axis()
            if z_ax is None:
                # get the last slider that is not in visible axes
                sld = reversed(self._wxwidget.dims_sliders._sliders)
                z_ax = next(ax for ax in sld if ax not in self._visible_axes)
            self._visible_axes = (z_ax, *self._visible_axes)
        # TODO: a future PR may decide to set this on the model directly...
        # since we now have access to it.
        self.visibleAxesChanged.emit()

    def _on_add_roi_toggled(self, event: wx.CommandEvent) -> None:
        create_roi = self._wxwidget.add_roi_btn.GetValue()
        self._viewer_model.interaction_mode = (
            InteractionMode.CREATE_ROI if create_roi else InteractionMode.PAN_ZOOM
        )

    def visible_axes(self) -> Sequence[AxisKey]:
        return self._visible_axes  # no widget to control this yet

    def set_visible_axes(self, axes: Sequence[AxisKey]) -> None:
        self._visible_axes = tuple(axes)
        self._wxwidget.ndims_btn.SetValue(len(axes) == 3)

    def frontend_widget(self) -> wx.Window:
        return self._wxwidget

    def add_lut_view(self, channel: ChannelKey) -> WxLutView:
        view = WxLutView(self.frontend_widget(), channel)
        self._luts[channel] = view

        def _on_histogram_requested(event: wx.CommandEvent) -> None:
            toggled = view._wxwidget.histogram.GetValue()
            if view._histogram:
                if toggled:
                    view._histogram.Show()
                    size = wx.Size(view._wxwidget.Size)
                    size.height += 100
                    view._wxwidget.SetSize(size)
                    view._wxwidget.SetMinSize(size)
                else:
                    view._histogram.Hide()
                    size = wx.Size(view._wxwidget.Size)
                    size.height -= 100
                    view._wxwidget.SetSize(size)
                    view._wxwidget.SetMinSize(size)
                evt = wx.CommandEvent(wx.EVT_SIZE.typeId, view._wxwidget.GetId())
                wx.PostEvent(view._wxwidget.GetEventHandler(), evt)
            elif toggled:
                self.histogramRequested.emit(view._channel)

        self._wxwidget.luts.Add(view._wxwidget, 0, wx.EXPAND | wx.BOTTOM, 5)
        self._wxwidget.Layout()
        # TODO: This ugly
        view._wxwidget.histogram.Bind(wx.EVT_TOGGLEBUTTON, _on_histogram_requested)
        return view

    # TODO: Fix type
    def add_histogram(self, channel: ChannelKey, widget: Any) -> None:
        if lut := self._luts.get(channel, None):
            # FIXME: pygfx backend needs this to be widget._subwidget
            if hasattr(widget, "_subwidget"):
                widget = widget._subwidget

            if (parent := widget.GetParent()) and parent is not self:
                widget.Reparent(lut._wxwidget)  # Reparent widget to this frame
                if parent:
                    parent.Destroy()
                widget.Show()

            size = wx.Size(lut._wxwidget.Size)
            size.height += 100
            lut._wxwidget.SetSize(size)
            lut._wxwidget.SetMinSize(size)
            widget.SetMinSize(wx.Size(lut._wxwidget.Size.width, 100))
            lut._wxwidget._histogram_sizer.Add(widget)
            lut._histogram = widget

            evt = wx.CommandEvent(wx.EVT_SIZE.typeId, self._wxwidget.GetId())
            wx.PostEvent(self._wxwidget.GetEventHandler(), evt)

    def remove_lut_view(self, lut: LutView) -> None:
        wxwdg = cast("_WxLUTWidget", lut.frontend_widget())
        self._wxwidget.luts.Detach(wxwdg)
        wxwdg.Destroy()
        self._wxwidget.Layout()

    def create_sliders(self, coords: Mapping[Hashable, Sequence]) -> None:
        self._wxwidget.dims_sliders.create_sliders(coords)
        self._wxwidget.Layout()

    def hide_sliders(
        self, axes_to_hide: Container[Hashable], show_remainder: bool = True
    ) -> None:
        self._wxwidget.dims_sliders.hide_dimensions(axes_to_hide, show_remainder)
        self._wxwidget.Layout()

    def current_index(self) -> Mapping[AxisKey, int | slice]:
        return self._wxwidget.dims_sliders.current_index()

    def set_current_index(self, value: Mapping[AxisKey, int | slice]) -> None:
        self._wxwidget.dims_sliders.set_current_index(value)

    def set_data_info(self, text: str) -> None:
        self._wxwidget._data_info_label.SetLabel(text)

    def set_hover_info(self, text: str) -> None:
        self._wxwidget._hover_info_label.SetLabel(text)

    def set_channel_mode(self, mode: ChannelMode) -> None:
        self._wxwidget.channel_mode_combo.SetValue(mode)

    def set_visible(self, visible: bool) -> None:
        if visible:
            self._wxwidget.Show()
        else:
            self._wxwidget.Hide()

    def close(self) -> None:
        self._wxwidget.Close()

    def set_progress_spinner_visible(self, visible: bool) -> None:
        if visible:
            self._wxwidget._progress_spinner.Show()
            self._wxwidget._top_info.Layout()
        else:
            self._wxwidget._progress_spinner.Hide()<|MERGE_RESOLUTION|>--- conflicted
+++ resolved
@@ -166,7 +166,7 @@
         # Block signals from changing clims
         with wx.EventBlocker(self._wxwidget.clims, wx.EVT_SLIDER.typeId):
             self._wxwidget.clims.SetValue(*clims)
-            wx.Yield()
+            wx.SafeYield()
 
     def set_channel_visible(self, visible: bool) -> None:
         self._wxwidget.visible.SetValue(visible)
@@ -291,7 +291,8 @@
         self.ndims_btn = wx.ToggleButton(self, label="3D")
 
         # Add ROI button
-        self.add_roi_btn = wx.ToggleButton(self, label="Add ROI")
+        self.add_roi_btn = wx.ToggleButton(self)
+        _add_icon(self.add_roi_btn, "mdi:vector-rectangle")
 
         # LUT layout (simple vertical grouping for LUT widgets)
         self.luts = wx.BoxSizer(wx.VERTICAL)
@@ -300,11 +301,8 @@
         btns.AddStretchSpacer()
         btns.Add(self.channel_mode_combo, 0, wx.ALL, 5)
         btns.Add(self.ndims_btn, 0, wx.ALL, 5)
-<<<<<<< HEAD
+        btns.Add(self.add_roi_btn, 0, wx.ALL, 5)
         btns.Add(self.reset_zoom_btn, 0, wx.ALL, 5)
-=======
-        btns.Add(self.add_roi_btn, 0, wx.ALL, 5)
->>>>>>> 24bec3e1
 
         self._top_info = top_info = wx.BoxSizer(wx.HORIZONTAL)
         top_info.Add(self._data_info_label, 0, wx.EXPAND | wx.BOTTOM, 0)
