--- conflicted
+++ resolved
@@ -93,20 +93,10 @@
         self.histogram_btn = wx.ToggleButton(self, label="Hist", size=(40, -1))
         _add_icon(self.histogram_btn, "foundation:graph-bar")
 
-<<<<<<< HEAD
         self.set_hist_range_btn = wx.Button(self, label="Reset", size=(40, -1))
         _add_icon(self.set_hist_range_btn, "fluent:full-screen-maximize-24-filled")
         self.set_hist_range_btn.Show(False)
-=======
         # Layout
-        self._widget_sizer = wx.BoxSizer(wx.HORIZONTAL)
-        self._widget_sizer.Add(self.visible, 0, wx.ALL, 2)
-        self._widget_sizer.Add(self.cmap, 0, wx.ALL, 2)
-        self._widget_sizer.Add(self.clims, 1, wx.ALL, 2)
-        self._widget_sizer.Add(self.auto_clim, 0, wx.ALL, 2)
-        self._widget_sizer.Add(self.histogram, 0, wx.ALL, 2)
-        self._widget_sizer.SetSizeHints(self)
->>>>>>> d11d9a0f
 
         self.log_btn = wx.ToggleButton(self, label="Log", size=(40, -1))
         self.log_btn.SetToolTip("log (base 10, count+1)")
@@ -134,13 +124,9 @@
 
         # Overall layout
         self.sizer = wx.BoxSizer(wx.VERTICAL)
-<<<<<<< HEAD
         self.sizer.Add(self.lut_ctrls, 0, wx.EXPAND, 5)
         self.sizer.Add(self._histogram_sizer, 0, wx.EXPAND, 5)
         self.sizer.SetSizeHints(self)
-=======
-        self.sizer.Add(self._widget_sizer, 0, wx.EXPAND, 5)
->>>>>>> d11d9a0f
 
         self.SetSizer(self.sizer)
         self.Layout()
@@ -294,7 +280,7 @@
         super().__init__(parent, channel)
         self._wxwidget.cmap.Hide()
         lbl = wx.StaticText(self._wxwidget, label="RGB")
-        self._wxwidget._widget_sizer.Insert(1, lbl, 0, wx.ALIGN_CENTER_VERTICAL, 5)
+        self._wxwidget.lut_ctrls.Insert(1, lbl, 0, wx.ALIGN_CENTER_VERTICAL, 5)
         self._wxwidget.Layout()
 
 
