from __future__ import annotations

from typing import TYPE_CHECKING, Any, Callable

import wx
from wx import EVT_LEFT_DOWN, EVT_LEFT_UP, EVT_MOTION, EvtHandler, MouseEvent

from ndv._types import MouseButton, MouseMoveEvent, MousePressEvent, MouseReleaseEvent
from ndv.views.bases._app import NDVApp

from ._main_thread import call_in_main_thread

if TYPE_CHECKING:
    from concurrent.futures import Future

    from ndv.views.bases import ArrayView
    from ndv.views.bases._app import P, T
    from ndv.views.bases._graphics._mouseable import Mouseable


class WxAppWrap(NDVApp):
    """Provider for wxPython."""

    IPY_MAGIC_KEY = "wx"

    def create_app(self) -> Any:
        if (wxapp := wx.App.Get()) is None:
            wxapp = wx.App()

        self._maybe_enable_ipython_gui()
        self._install_excepthook()
        return wxapp

    def run(self) -> None:
        app = wx.App.Get() or self.create_app()

        if ipy_shell := self._ipython_shell():
            # if we're already in an IPython session with %gui qt, don't block
            if str(ipy_shell.active_eventloop).startswith("wx"):
                return

        app.MainLoop()

    def call_in_main_thread(
        self, func: Callable[P, T], *args: P.args, **kwargs: P.kwargs
    ) -> Future[T]:
        return call_in_main_thread(func, *args, **kwargs)

    def array_view_class(self) -> type[ArrayView]:
        from ._array_view import WxArrayView

        return WxArrayView

    def filter_mouse_events(
        self, canvas: Any, receiver: Mouseable
    ) -> Callable[[], None]:
        if not isinstance(canvas, EvtHandler):
            raise TypeError(
                f"Expected vispy canvas to be wx EvtHandler, got {type(canvas)}"
            )

        if hasattr(canvas, "_subwidget"):
            canvas = canvas._subwidget

        # TIP: event.Skip() allows the event to propagate to other handlers.

        active_button: MouseButton = MouseButton.NONE

        def on_mouse_move(event: MouseEvent) -> None:
            nonlocal active_button
            nonlocal canvas

            mme = MouseMoveEvent(x=event.GetX(), y=event.GetY(), btn=active_button)
            if not receiver.on_mouse_move(mme):
                receiver.mouseMoved.emit(mme)
                event.Skip()
            # FIXME: get_cursor is VERY slow, unsure why.
            if cursor := receiver.get_cursor(mme):
                canvas.SetCursor(cursor.to_wx())

        def on_mouse_press(event: MouseEvent) -> None:
            nonlocal active_button

            # NB This function is bound to the left mouse button press
            active_button = MouseButton.LEFT
            mpe = MousePressEvent(x=event.GetX(), y=event.GetY(), btn=active_button)
            if not receiver.on_mouse_press(mpe):
                receiver.mousePressed.emit(mpe)
                event.Skip()

        def on_mouse_release(event: MouseEvent) -> None:
            nonlocal active_button

            mre = MouseReleaseEvent(x=event.GetX(), y=event.GetY(), btn=active_button)
            active_button = MouseButton.NONE
            if not receiver.on_mouse_release(mre):
                receiver.mouseReleased.emit(mre)
                event.Skip()

        canvas.Bind(EVT_MOTION, handler=on_mouse_move)
        canvas.Bind(EVT_LEFT_DOWN, handler=on_mouse_press)
        canvas.Bind(EVT_LEFT_UP, handler=on_mouse_release)

        def _unbind() -> None:
            canvas.Unbind(EVT_MOTION, handler=on_mouse_move)
            canvas.Unbind(EVT_LEFT_DOWN, handler=on_mouse_press)
            canvas.Unbind(EVT_LEFT_UP, handler=on_mouse_release)

        return _unbind

    def process_events(self) -> None:
        """Process events."""
        wx.SafeYield()

<<<<<<< HEAD
        return _unbind

=======
>>>>>>> b3932383
    def call_later(self, msec: int, func: Callable[[], None]) -> None:
        """Call `func` after `msec` milliseconds."""
        wx.CallLater(msec, func)<|MERGE_RESOLUTION|>--- conflicted
+++ resolved
@@ -112,11 +112,6 @@
         """Process events."""
         wx.SafeYield()
 
-<<<<<<< HEAD
-        return _unbind
-
-=======
->>>>>>> b3932383
     def call_later(self, msec: int, func: Callable[[], None]) -> None:
         """Call `func` after `msec` milliseconds."""
         wx.CallLater(msec, func)