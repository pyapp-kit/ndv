--- conflicted
+++ resolved
@@ -84,7 +84,6 @@
         popup.move(popup.x(), popup.y() - self.height() - popup.height())
 
 
-<<<<<<< HEAD
 class _DimToggleButton(QPushButton):
     def __init__(self, parent: QWidget | None = None):
         icn = QIconifyIcon("f7:view-2d", color="#333333")
@@ -93,8 +92,6 @@
         self.setCheckable(True)
 
 
-=======
->>>>>>> f5ce7e62
 class _QLUTWidget(QWidget):
     def __init__(self, parent: QWidget | None = None) -> None:
         super().__init__(parent)
@@ -126,7 +123,6 @@
         layout.addWidget(self.clims)
         layout.addWidget(self.auto_clim)
 
-<<<<<<< HEAD
 
 class QLutView(LutView):
     def __init__(self) -> None:
@@ -138,25 +134,9 @@
         self._qwidget.clims.valueChanged.connect(self.climsChanged.emit)
         self._qwidget.auto_clim.toggled.connect(self.autoscaleChanged.emit)
 
-    def native(self) -> QWidget:
-        return self._qwidget
-
-=======
-
-class QLutView(LutView):
-    def __init__(self) -> None:
-        super().__init__()
-        self._qwidget = _QLUTWidget()
-        # TODO: use emit_fast
-        self._qwidget.visible.toggled.connect(self.visibilityChanged.emit)
-        self._qwidget.cmap.currentColormapChanged.connect(self.cmapChanged.emit)
-        self._qwidget.clims.valueChanged.connect(self.climsChanged.emit)
-        self._qwidget.auto_clim.toggled.connect(self.autoscaleChanged.emit)
-
     def frontend_widget(self) -> QWidget:
         return self._qwidget
 
->>>>>>> f5ce7e62
     def set_channel_name(self, name: str) -> None:
         self._qwidget.visible.setText(name)
 
@@ -177,13 +157,8 @@
 
     def set_visible(self, visible: bool) -> None:
         self._qwidget.setVisible(visible)
-<<<<<<< HEAD
-
-
-=======
-
-
->>>>>>> f5ce7e62
+
+
 class _QDimsSliders(QWidget):
     currentIndexChanged = Signal()
 
@@ -321,16 +296,11 @@
         self._btn_layout.setParent(None)
         self.luts.expand()
 
-<<<<<<< HEAD
         # button to change number of displayed dimensions
         self.ndims_btn = _DimToggleButton(self)
 
         self._btn_layout.addWidget(self.channel_mode_combo)
         self._btn_layout.addWidget(self.ndims_btn)
-=======
-        self._btn_layout.addWidget(self.channel_mode_combo)
-        # self._btns.addWidget(self._ndims_btn)
->>>>>>> f5ce7e62
         self._btn_layout.addWidget(self.histogram_btn)
         self._btn_layout.addWidget(self.set_range_btn)
         # self._btns.addWidget(self._add_roi_btn)
@@ -362,38 +332,19 @@
         layout.setContentsMargins(6, 6, 6, 6)
         layout.addWidget(self.splitter)
 
-<<<<<<< HEAD
 
 class QtArrayView(ArrayView):
     def __init__(self, canvas_widget: QWidget) -> None:
         self._qwidget = qwdg = _QArrayViewer(canvas_widget)
         qwdg.histogram_btn.clicked.connect(self._on_add_histogram_clicked)
 
-=======
-
-class QtArrayView(ArrayView):
-    def __init__(self, canvas_widget: QWidget) -> None:
-        self._qwidget = qwdg = _QArrayViewer(canvas_widget)
-        qwdg.histogram_btn.clicked.connect(self._on_add_histogram_clicked)
-
->>>>>>> f5ce7e62
         # TODO: use emit_fast
         qwdg.dims_sliders.currentIndexChanged.connect(self.currentIndexChanged.emit)
         qwdg.channel_mode_combo.currentEnumChanged.connect(self.channelModeChanged.emit)
         qwdg.set_range_btn.clicked.connect(self.resetZoomClicked.emit)
-<<<<<<< HEAD
         qwdg.ndims_btn.toggled.connect(self._on_ndims_toggled)
 
         self._visible_axes: Sequence[AxisKey] = []
-
-    def add_lut_view(self) -> QLutView:
-        view = QLutView()
-        self._qwidget.luts.addWidget(view.native())
-        return view
-
-    def remove_lut_view(self, view: LutView) -> None:
-        self._qwidget.luts.removeWidget(cast("QLutView", view).native())
-=======
 
     def add_lut_view(self) -> QLutView:
         view = QLutView()
@@ -402,7 +353,6 @@
 
     def remove_lut_view(self, view: LutView) -> None:
         self._qwidget.luts.removeWidget(cast("QLutView", view).frontend_widget())
->>>>>>> f5ce7e62
 
     def _on_add_histogram_clicked(self) -> None:
         splitter = self._qwidget.splitter
@@ -442,7 +392,6 @@
     def set_current_index(self, value: Mapping[AxisKey, int | slice]) -> None:
         """Set the current value of the sliders."""
         self._qwidget.dims_sliders.set_current_index(value)
-<<<<<<< HEAD
 
     def _on_ndims_toggled(self, checked: bool) -> None:
         was_3d = len(self._visible_axes) > 2
@@ -463,8 +412,6 @@
     def set_visible_axes(self, axes: Sequence[AxisKey]) -> None:
         self._visible_axes = tuple(axes)
         self._qwidget.ndims_btn.setChecked(len(axes) > 2)
-=======
->>>>>>> f5ce7e62
 
     def set_data_info(self, text: str) -> None:
         """Set the data info text, above the canvas."""
@@ -481,9 +428,5 @@
     def set_visible(self, visible: bool) -> None:
         self._qwidget.setVisible(visible)
 
-<<<<<<< HEAD
-    def native(self) -> QWidget:
-=======
     def frontend_widget(self) -> QWidget:
->>>>>>> f5ce7e62
         return self._qwidget