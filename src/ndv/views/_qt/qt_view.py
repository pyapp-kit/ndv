from __future__ import annotations

import warnings
from typing import TYPE_CHECKING, cast

import cmap
from qtpy.QtCore import Qt, Signal
from qtpy.QtWidgets import (
    QCheckBox,
    QFormLayout,
    QFrame,
    QHBoxLayout,
    QPushButton,
    QSplitter,
    QVBoxLayout,
    QWidget,
)
from superqt import (
    QCollapsible,
    QElidingLabel,
    QEnumComboBox,
    QLabeledRangeSlider,
    QLabeledSlider,
)
from superqt.cmap import QColormapComboBox
from superqt.iconify import QIconifyIcon
from superqt.utils import signals_blocked

<<<<<<< HEAD
from ndv._types import AxisKey, MouseMoveEvent, MousePressEvent
=======
>>>>>>> e177d714
from ndv.models._array_display_model import ChannelMode

if TYPE_CHECKING:
    from collections.abc import Container, Hashable, Mapping, Sequence

<<<<<<< HEAD
    from ndv.views.protocols import CursorType

=======
    from qtpy.QtGui import QIcon

    from ndv._types import AxisKey
>>>>>>> e177d714

SLIDER_STYLE = """
QSlider::groove:horizontal {
    height: 15px;
    background: qlineargradient(
        x1:0, y1:0, x2:0, y2:1,
        stop:0 rgba(128, 128, 128, 0.25),
        stop:1 rgba(128, 128, 128, 0.1)
    );
    border-radius: 3px;
}

QSlider::handle:horizontal {
    width: 38px;
    background: #999999;
    border-radius: 3px;
}

QSlider::sub-page:horizontal {
    background: qlineargradient(
        x1:0, y1:0, x2:0, y2:1,
        stop:0 rgba(100, 100, 100, 0.25),
        stop:1 rgba(100, 100, 100, 0.1)
    );
}

QLabel { font-size: 12px; }

QRangeSlider { qproperty-barColor: qlineargradient(
        x1:0, y1:0, x2:0, y2:1,
        stop:0 rgba(100, 80, 120, 0.2),
        stop:1 rgba(100, 80, 120, 0.4)
    )}
"""


class CmapCombo(QColormapComboBox):
    def __init__(self, parent: QWidget | None = None) -> None:
        super().__init__(parent, allow_user_colormaps=True, add_colormap_text="Add...")
        self.setMinimumSize(120, 21)
        # self.setStyleSheet("background-color: transparent;")

    def showPopup(self) -> None:
        super().showPopup()
        popup = self.findChild(QFrame)
        popup.setMinimumWidth(self.width() + 100)
        popup.move(popup.x(), popup.y() - self.height() - popup.height())


class QLUTWidget(QWidget):
    visibleChanged = Signal(bool)
    autoscaleChanged = Signal(bool)
    cmapChanged = Signal(cmap.Colormap)
    climsChanged = Signal(tuple)

    def __init__(self, parent: QWidget | None = None) -> None:
        super().__init__(parent)
        self._visible = QCheckBox()
        self._visible.setChecked(True)
        self._visible.toggled.connect(self.visibleChanged)

        self._cmap = CmapCombo()
        self._cmap.setFocusPolicy(Qt.FocusPolicy.NoFocus)
        self._cmap.currentColormapChanged.connect(self.cmapChanged)
        for color in ["gray", "green", "magenta"]:
            self._cmap.addColormap(color)

        self._clims = QLabeledRangeSlider(Qt.Orientation.Horizontal)

        WHITE_SS = SLIDER_STYLE + "SliderLabel { font-size: 10px; color: white;}"
        self._clims.setStyleSheet(WHITE_SS)
        self._clims.setHandleLabelPosition(
            QLabeledRangeSlider.LabelPosition.LabelsOnHandle
        )
        self._clims.setEdgeLabelMode(QLabeledRangeSlider.EdgeLabelMode.NoLabel)
        self._clims.setRange(0, 2**16)
        self._clims.valueChanged.connect(self.climsChanged)

        self._auto_clim = QPushButton("Auto")
        self._auto_clim.setMaximumWidth(42)
        self._auto_clim.setCheckable(True)
        self._auto_clim.toggled.connect(self.autoscaleChanged)

        layout = QHBoxLayout(self)
        layout.setSpacing(5)
        layout.setContentsMargins(0, 0, 0, 0)
        layout.addWidget(self._visible)
        layout.addWidget(self._cmap)
        layout.addWidget(self._clims)
        layout.addWidget(self._auto_clim)

    def set_name(self, name: str) -> None:
        self._visible.setText(name)

    # NOTE: it's important to block signals when setting values from the controller
    # to avoid loops, unnecessary updates, and unexpected behavior

    def set_auto_scale(self, auto: bool) -> None:
        with signals_blocked(self):
            self._auto_clim.setChecked(auto)

    def set_colormap(self, cmap: cmap.Colormap) -> None:
        with signals_blocked(self):
            self._cmap.setCurrentColormap(cmap)

    def set_clims(self, clims: tuple[float, float]) -> None:
        with signals_blocked(self):
            self._clims.setValue(clims)

    def set_lut_visible(self, visible: bool) -> None:
        with signals_blocked(self):
            self._visible.setChecked(visible)

    def set_gamma(self, gamma: float) -> None:
        pass


class QDimsSliders(QWidget):
    currentIndexChanged = Signal()

    def __init__(self, parent: QWidget | None = None) -> None:
        super().__init__(parent)
        self._sliders: dict[Hashable, QLabeledSlider] = {}
        self.setStyleSheet(SLIDER_STYLE)

        layout = QFormLayout(self)
        layout.setSpacing(2)
        layout.setFieldGrowthPolicy(QFormLayout.FieldGrowthPolicy.AllNonFixedFieldsGrow)
        layout.setContentsMargins(0, 0, 0, 0)

    def create_sliders(self, coords: Mapping[int, Sequence]) -> None:
        """Update sliders with the given coordinate ranges."""
        layout = cast("QFormLayout", self.layout())
        for axis, _coords in coords.items():
            sld = QLabeledSlider(Qt.Orientation.Horizontal)
            sld.valueChanged.connect(self.currentIndexChanged)
            if isinstance(_coords, range):
                sld.setRange(_coords.start, _coords.stop - 1)
                sld.setSingleStep(_coords.step)
            else:
                sld.setRange(0, len(_coords) - 1)
            layout.addRow(str(axis), sld)
            self._sliders[axis] = sld
        self.currentIndexChanged.emit()

    def hide_dimensions(
        self, axes_to_hide: Container[Hashable], show_remainder: bool = True
    ) -> None:
        layout = cast("QFormLayout", self.layout())
        for ax, slider in self._sliders.items():
            if ax in axes_to_hide:
                layout.setRowVisible(slider, False)
            elif show_remainder:
                layout.setRowVisible(slider, True)

    def current_index(self) -> Mapping[AxisKey, int | slice]:
        """Return the current value of the sliders."""
        return {axis: slider.value() for axis, slider in self._sliders.items()}

    def set_current_index(self, value: Mapping[AxisKey, int | slice]) -> None:
        """Set the current value of the sliders."""
        changed = False
        # only emit signal if the value actually changed
        # NOTE: this may be unnecessary, since usually the only thing calling
        # set_current_index is the controller, which already knows the value
        # however, we use this method directly in testing and it's nice to ensure.
        with signals_blocked(self):
            for axis, val in value.items():
                if isinstance(val, slice):
                    raise NotImplementedError("Slices are not supported yet")
                if slider := self._sliders.get(axis):
                    if slider.value() != val:
                        changed = True
                        slider.setValue(val)
                else:  # pragma: no cover
                    warnings.warn(f"Axis {axis} not found in sliders", stacklevel=2)
        if changed:
            self.currentIndexChanged.emit()


class _UpCollapsible(QCollapsible):
    def __init__(
        self,
        title: str = "",
        parent: QWidget | None = None,
        expandedIcon: QIcon | str | None = "▼",
        collapsedIcon: QIcon | str | None = "▲",
    ):
        super().__init__(title, parent, expandedIcon, collapsedIcon)
        # little hack to make the lut collapsible take up less space
        layout = cast("QVBoxLayout", self.layout())
        layout.setContentsMargins(0, 0, 0, 0)
        layout.setSpacing(0)
        if (
            # look-before-leap on private attribute that may change
            hasattr(self, "_content") and (inner := self._content.layout()) is not None
        ):
            inner.setContentsMargins(0, 4, 0, 0)
            inner.setSpacing(0)

        self.setDuration(100)

        # this is a little hack to allow the buttons on the main view (below)
        # share the same row as the LUT toggle button
        layout.removeWidget(self._toggle_btn)
        self.btn_row = QHBoxLayout()
        self.btn_row.setContentsMargins(0, 0, 0, 0)
        self.btn_row.setSpacing(0)
        self.btn_row.addWidget(self._toggle_btn)
        self.btn_row.addStretch()
        layout.addLayout(self.btn_row)

    def setContent(self, content: QWidget) -> None:
        """Replace central widget (the widget that gets expanded/collapsed)."""
        self._content = content
        # this is different from upstream
        cast("QVBoxLayout", self.layout()).insertWidget(0, self._content)
        self._animation.setTargetObject(content)


# this is a PView ... but that would make a metaclass conflict
class QtViewerView(QWidget):
    currentIndexChanged = Signal()
    resetZoomClicked = Signal()
    channelModeChanged = Signal(ChannelMode)

    mousePressed = Signal(MousePressEvent)
    mouseMoved = Signal(MouseMoveEvent)
    mouseReleased = Signal(MousePressEvent)

    def __init__(
        self,
        canvas_widget: QWidget,
        histogram_widget: QWidget,
        parent: QWidget | None = None,
    ):
        super().__init__(parent)

        self._qcanvas = canvas_widget
<<<<<<< HEAD
        self._qhistogram = histogram_widget
        # TODO: this actually doesn't need to be in the QtViewerView at all
        # this could be patched at the level of the vispy/pygfx canvas
        # removing a need for the mouseMoved signal
        # Install an event filter so we can intercept mouse/key events
        self._qcanvas.installEventFilter(self)
        self._qhistogram.installEventFilter(self)

=======
>>>>>>> e177d714
        self._dims_sliders = QDimsSliders(self)
        self._dims_sliders.currentIndexChanged.connect(self.currentIndexChanged)

        # place to display dataset summary
        self._data_info_label = QElidingLabel("", parent=self)
        # place to display arbitrary text
        self._hover_info_label = QElidingLabel("", self)

        # the button that controls the display mode of the channels
        self._channel_mode_combo = QEnumComboBox(self, ChannelMode)
        self._channel_mode_combo.currentEnumChanged.connect(self.channelModeChanged)

        # button to reset the zoom of the canvas
        # TODO: unify icons across all the view frontends in a new file
        set_range_icon = QIconifyIcon("fluent:full-screen-maximize-24-filled")
        self._set_range_btn = QPushButton(set_range_icon, "", self)
        self._set_range_btn.clicked.connect(self.resetZoomClicked)

        self._luts = _UpCollapsible(
            "LUTs",
            parent=self,
            expandedIcon=QIconifyIcon("bi:chevron-up", color="#888888"),
            collapsedIcon=QIconifyIcon("bi:chevron-down", color="#888888"),
        )
        self._btn_layout = self._luts.btn_row
        self._btn_layout.setParent(None)
        self._luts.expand()

        self._btn_layout.addWidget(self._channel_mode_combo)
        # self._btns.addWidget(self._ndims_btn)
        self._btn_layout.addWidget(self._set_range_btn)
        # self._btns.addWidget(self._add_roi_btn)

        # above the canvas
        info_widget = QWidget()
        info = QHBoxLayout(info_widget)
        info.setContentsMargins(0, 0, 0, 2)
        info.setSpacing(0)
        info.addWidget(self._data_info_label)
        info_widget.setFixedHeight(16)

        left = QWidget()
        left_layout = QVBoxLayout(left)
        left_layout.setSpacing(2)
        left_layout.setContentsMargins(0, 0, 0, 0)
        left_layout.addWidget(info_widget)
        left_layout.addWidget(self._qcanvas, 1)
        left_layout.addWidget(self._hover_info_label)
        left_layout.addWidget(self._dims_sliders)
        left_layout.addWidget(self._luts)
        left_layout.addLayout(self._btn_layout)

        hist = QWidget()
        hist_layout = QVBoxLayout(hist)
        hist_layout.setSpacing(2)
        hist_layout.setContentsMargins(0, 4, 0, 0)
        hist_layout.addWidget(histogram_widget)

        splitter = QSplitter(Qt.Orientation.Vertical, self)
        splitter.addWidget(left)
        splitter.addWidget(hist)
        splitter.setSizes([600, 100])

        layout = QVBoxLayout(self)
        layout.setSpacing(2)
        layout.setContentsMargins(6, 6, 6, 6)
        layout.addWidget(splitter)

    def add_lut_view(self) -> QLUTWidget:
        wdg = QLUTWidget(self)
        self._luts.addWidget(wdg)
        return wdg

    def remove_lut_view(self, wdg: QLUTWidget) -> None:
        self._luts.removeWidget(wdg)

    def create_sliders(self, coords: Mapping[int, Sequence]) -> None:
        """Update sliders with the given coordinate ranges."""
        self._dims_sliders.create_sliders(coords)

    def hide_sliders(
        self, axes_to_hide: Container[Hashable], show_remainder: bool = True
    ) -> None:
        """Hide sliders based on visible axes."""
        self._dims_sliders.hide_dimensions(axes_to_hide, show_remainder)

    def current_index(self) -> Mapping[AxisKey, int | slice]:
        """Return the current value of the sliders."""
        return self._dims_sliders.current_index()

    def set_current_index(self, value: Mapping[AxisKey, int | slice]) -> None:
        """Set the current value of the sliders."""
        self._dims_sliders.set_current_index(value)

    def set_data_info(self, text: str) -> None:
        """Set the data info text, above the canvas."""
        self._data_info_label.setText(text)

    def set_hover_info(self, text: str) -> None:
        """Set the hover info text, below the canvas."""
        self._hover_info_label.setText(text)

    def set_channel_mode(self, mode: ChannelMode) -> None:
        """Set the channel mode button text."""
<<<<<<< HEAD
        self._channel_mode_combo.setCurrentEnum(mode)

    def eventFilter(self, obj: QObject | None, event: QEvent | None) -> bool:
        """Event filter installed on the canvas to handle mouse events."""
        if event is None:
            return False  # pragma: no cover

        # here is where we get a chance to intercept mouse events before allowing the
        # canvas to respond to them.
        # Return `True` to prevent the event from being passed to the canvas.
        intercept = False
        # use children in case backend has a subwidget stealing events.

        canvases: set[QObject] = {
            *self._qcanvas.children(),
            *self._qhistogram.children(),
            self._qcanvas,
            self._qhistogram,
        }
        if obj in canvases:
            if isinstance(event, QMouseEvent):
                intercept |= self._canvas_mouse_event(obj, event)
            if event.type() == QEvent.Type.KeyPress:
                self.keyPressEvent(cast("QKeyEvent", event))

        return intercept

    def _canvas_mouse_event(self, obj: QObject, ev: QMouseEvent) -> bool:
        pos = ev.pos()
        if ev.type() == QEvent.Type.MouseButtonPress:
            self.mousePressed.emit(MousePressEvent(x=pos.x(), y=pos.y()))
        if ev.type() == QEvent.Type.MouseMove:
            self.mouseMoved.emit(MouseMoveEvent(x=pos.x(), y=pos.y()))
        if ev.type() == QEvent.Type.MouseButtonRelease:
            self.mouseReleased.emit(MousePressEvent(x=pos.x(), y=pos.y()))
        return False

    def set_cursor(self, cursor: CursorType) -> None:
        self._qcanvas.setCursor(cursor.to_qt())
=======
        self._channel_mode_combo.setCurrentEnum(mode)
>>>>>>> e177d714
<|MERGE_RESOLUTION|>--- conflicted
+++ resolved
@@ -26,23 +26,15 @@
 from superqt.iconify import QIconifyIcon
 from superqt.utils import signals_blocked
 
-<<<<<<< HEAD
 from ndv._types import AxisKey, MouseMoveEvent, MousePressEvent
-=======
->>>>>>> e177d714
 from ndv.models._array_display_model import ChannelMode
 
 if TYPE_CHECKING:
     from collections.abc import Container, Hashable, Mapping, Sequence
 
-<<<<<<< HEAD
-    from ndv.views.protocols import CursorType
-
-=======
     from qtpy.QtGui import QIcon
 
     from ndv._types import AxisKey
->>>>>>> e177d714
 
 SLIDER_STYLE = """
 QSlider::groove:horizontal {
@@ -282,17 +274,6 @@
         super().__init__(parent)
 
         self._qcanvas = canvas_widget
-<<<<<<< HEAD
-        self._qhistogram = histogram_widget
-        # TODO: this actually doesn't need to be in the QtViewerView at all
-        # this could be patched at the level of the vispy/pygfx canvas
-        # removing a need for the mouseMoved signal
-        # Install an event filter so we can intercept mouse/key events
-        self._qcanvas.installEventFilter(self)
-        self._qhistogram.installEventFilter(self)
-
-=======
->>>>>>> e177d714
         self._dims_sliders = QDimsSliders(self)
         self._dims_sliders.currentIndexChanged.connect(self.currentIndexChanged)
 
@@ -397,46 +378,4 @@
 
     def set_channel_mode(self, mode: ChannelMode) -> None:
         """Set the channel mode button text."""
-<<<<<<< HEAD
-        self._channel_mode_combo.setCurrentEnum(mode)
-
-    def eventFilter(self, obj: QObject | None, event: QEvent | None) -> bool:
-        """Event filter installed on the canvas to handle mouse events."""
-        if event is None:
-            return False  # pragma: no cover
-
-        # here is where we get a chance to intercept mouse events before allowing the
-        # canvas to respond to them.
-        # Return `True` to prevent the event from being passed to the canvas.
-        intercept = False
-        # use children in case backend has a subwidget stealing events.
-
-        canvases: set[QObject] = {
-            *self._qcanvas.children(),
-            *self._qhistogram.children(),
-            self._qcanvas,
-            self._qhistogram,
-        }
-        if obj in canvases:
-            if isinstance(event, QMouseEvent):
-                intercept |= self._canvas_mouse_event(obj, event)
-            if event.type() == QEvent.Type.KeyPress:
-                self.keyPressEvent(cast("QKeyEvent", event))
-
-        return intercept
-
-    def _canvas_mouse_event(self, obj: QObject, ev: QMouseEvent) -> bool:
-        pos = ev.pos()
-        if ev.type() == QEvent.Type.MouseButtonPress:
-            self.mousePressed.emit(MousePressEvent(x=pos.x(), y=pos.y()))
-        if ev.type() == QEvent.Type.MouseMove:
-            self.mouseMoved.emit(MouseMoveEvent(x=pos.x(), y=pos.y()))
-        if ev.type() == QEvent.Type.MouseButtonRelease:
-            self.mouseReleased.emit(MousePressEvent(x=pos.x(), y=pos.y()))
-        return False
-
-    def set_cursor(self, cursor: CursorType) -> None:
-        self._qcanvas.setCursor(cursor.to_qt())
-=======
-        self._channel_mode_combo.setCurrentEnum(mode)
->>>>>>> e177d714
+        self._channel_mode_combo.setCurrentEnum(mode)