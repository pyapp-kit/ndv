from __future__ import annotations

import warnings
from contextlib import suppress
from pathlib import Path
from typing import TYPE_CHECKING, Any, cast

import psygnal
from qtpy.QtCore import QSize, Qt, Signal
from qtpy.QtGui import QMovie
from qtpy.QtWidgets import (
    QCheckBox,
    QComboBox,
    QFormLayout,
    QFrame,
    QGraphicsOpacityEffect,
    QHBoxLayout,
    QLabel,
    QPushButton,
    QSplitter,
    QVBoxLayout,
    QWidget,
)
from superqt import QCollapsible, QElidingLabel, QLabeledRangeSlider, QLabeledSlider
from superqt.cmap import QColormapComboBox
from superqt.iconify import QIconifyIcon
from superqt.utils import signals_blocked

from ndv._types import AxisKey
from ndv.models._array_display_model import ChannelMode
from ndv.models._lut_model import ClimPolicy, ClimsManual, ClimsMinMax
from ndv.models._viewer_model import ArrayViewerModel, InteractionMode
from ndv.views.bases import ArrayView, LutView

if TYPE_CHECKING:
    from collections.abc import Container, Hashable, Mapping, Sequence

    import cmap
    from psygnal import EmissionInfo
    from qtpy.QtGui import QIcon

    from ndv._types import AxisKey, ChannelKey
    from ndv.models._data_display_model import _ArrayDataDisplayModel
    from ndv.views.bases._graphics._canvas_elements import (
        CanvasElement,
        RectangularROIHandle,
    )

SLIDER_STYLE = """
QSlider::groove:horizontal {
    height: 15px;
    background: qlineargradient(
        x1:0, y1:0, x2:0, y2:1,
        stop:0 rgba(128, 128, 128, 0.25),
        stop:1 rgba(128, 128, 128, 0.1)
    );
    border-radius: 3px;
}

QSlider::handle:horizontal {
    width: 38px;
    background: #999999;
    border-radius: 3px;
}

QSlider::sub-page:horizontal {
    background: qlineargradient(
        x1:0, y1:0, x2:0, y2:1,
        stop:0 rgba(100, 100, 100, 0.25),
        stop:1 rgba(100, 100, 100, 0.1)
    );
}

QLabel { font-size: 12px; }

QRangeSlider { qproperty-barColor: qlineargradient(
        x1:0, y1:0, x2:0, y2:1,
        stop:0 rgba(100, 80, 120, 0.2),
        stop:1 rgba(100, 80, 120, 0.4)
    )}
"""


class _CmapCombo(QColormapComboBox):
    def __init__(self, parent: QWidget | None = None) -> None:
        super().__init__(parent, allow_user_colormaps=True, add_colormap_text="Add...")
        self.setMinimumSize(140, 21)
        # self.setStyleSheet("background-color: transparent;")

    def showPopup(self) -> None:
        super().showPopup()
        popup = self.findChild(QFrame)
        popup.setMinimumWidth(self.width() + 100)
        popup.move(popup.x(), popup.y() - self.height() - popup.height())

    # TODO: upstream me
    def setCurrentColormap(self, cmap_: cmap.Colormap) -> None:
        """Adds the color to the QComboBox and selects it."""
        for idx in range(self.count()):
            if item := self.itemColormap(idx):
                if item.name == cmap_.name:
                    # cmap_ is already here - just select it
                    self.setCurrentIndex(idx)
                    return

        # cmap_ not in the combo box - add it!
        self.addColormap(cmap_)
        # then, select it!
        # NB: "Add..." was at idx, now it's at idx+1 and cmap_ is at idx
        self.setCurrentIndex(idx)


class _QSpinner(QLabel):
    SPIN_GIF = str(Path(__file__).parent.parent / "_resources" / "spin.gif")

    def __init__(self, parent: QWidget | None = None):
        super().__init__(parent)
        size = QSize(18, 18)
        mov = QMovie(self.SPIN_GIF, parent=self)
        self.setFixedSize(size)
        mov.setSpeed(150)
        mov.start()
        self.setMovie(mov)

        # make semi-transparent
        effect = QGraphicsOpacityEffect(self)
        effect.setOpacity(0.6)
        self.setGraphicsEffect(effect)


class _DimToggleButton(QPushButton):
    def __init__(self, parent: QWidget | None = None):
        icn = QIconifyIcon("f7:view-2d", color="#333333")
        icn.addKey("f7:view-3d")
        super().__init__(icn, "", parent)
        self.setCheckable(True)


class _QLUTWidget(QWidget):
    def __init__(self, parent: QWidget | None = None) -> None:
        super().__init__(parent)
        self.visible = QCheckBox()

        self.cmap = _CmapCombo()
        self.cmap.setFocusPolicy(Qt.FocusPolicy.NoFocus)
        self.cmap.addColormaps(["gray", "green", "magenta"])

        self.clims = QLabeledRangeSlider(Qt.Orientation.Horizontal)

        WHITE_SS = SLIDER_STYLE + "SliderLabel { font-size: 10px; color: white;}"
        self.clims.setStyleSheet(WHITE_SS)
        self.clims.setHandleLabelPosition(
            QLabeledRangeSlider.LabelPosition.LabelsOnHandle
        )
        self.clims.setEdgeLabelMode(QLabeledRangeSlider.EdgeLabelMode.NoLabel)
        self.clims.setRange(0, 2**16)  # TODO: expose

        self.auto_clim = QPushButton("Auto")
        self.auto_clim.setMaximumWidth(42)
        self.auto_clim.setCheckable(True)

        # TODO: Consider other options here
        add_histogram_icon = QIconifyIcon("foundation:graph-bar")
        self.histogram_btn = QPushButton(add_histogram_icon, "")
        self.histogram_btn.setCheckable(True)

        top = QHBoxLayout()
        top.setSpacing(5)
        top.setContentsMargins(0, 0, 0, 0)
        top.addWidget(self.visible)
        top.addWidget(self.cmap)
        top.addWidget(self.clims)
        top.addWidget(self.auto_clim)
        top.addWidget(self.histogram_btn)

        # TODO: Replace with histogram
        self._histogram_container = QHBoxLayout()
        self._histogram_container.setSpacing(5)
        self._histogram_container.setContentsMargins(0, 0, 0, 0)

        layout = QVBoxLayout(self)
        layout.setContentsMargins(0, 0, 0, 0)
        layout.addLayout(top)
        layout.addLayout(self._histogram_container)


class QLutView(LutView):
    # NB: In practice this will be a ChannelKey but Unions not allowed here.
    histogramRequested = psygnal.Signal(object)

    def __init__(self, channel: ChannelKey = None) -> None:
        super().__init__()
        self._qwidget = _QLUTWidget()
        self._channel = channel
        # TODO: use emit_fast
        self._qwidget.histogram_btn.toggled.connect(self._on_q_histogram_toggled)
        self._qwidget.visible.toggled.connect(self._on_q_visibility_changed)
        self._qwidget.cmap.currentColormapChanged.connect(self._on_q_cmap_changed)
        self._qwidget.clims.valueChanged.connect(self._on_q_clims_changed)
        self._qwidget.auto_clim.toggled.connect(self._on_q_auto_changed)

    def frontend_widget(self) -> QWidget:
        return self._qwidget

    def set_channel_name(self, name: str) -> None:
        self._qwidget.visible.setText(name)

    def set_clim_policy(self, policy: ClimPolicy) -> None:
        self._qwidget.auto_clim.setChecked(not policy.is_manual)

    def set_colormap(self, cmap: cmap.Colormap) -> None:
        self._qwidget.cmap.setCurrentColormap(cmap)

    def set_clims(self, clims: tuple[float, float]) -> None:
        # block self._qwidget._clims, otherwise autoscale will be forced off
        with signals_blocked(self._qwidget.clims):
            self._qwidget.clims.setValue(clims)

    def set_gamma(self, gamma: float) -> None:
        pass

    def set_channel_visible(self, visible: bool) -> None:
        self._qwidget.visible.setChecked(visible)

    def set_visible(self, visible: bool) -> None:
        self._qwidget.setVisible(visible)

    def close(self) -> None:
        self._qwidget.close()

    def _on_q_visibility_changed(self, visible: bool) -> None:
        if self._model:
            self._model.visible = visible

    def _on_q_cmap_changed(self, cmap: cmap.Colormap) -> None:
        if self._model:
            self._model.cmap = cmap

    def _on_q_clims_changed(self, clims: tuple[float, float]) -> None:
        if self._model:
            self._model.clims = ClimsManual(min=clims[0], max=clims[1])

    def _on_q_auto_changed(self, autoscale: bool) -> None:
        if self._model:
            if autoscale:
                self._model.clims = ClimsMinMax()
            else:
                clims = self._qwidget.clims.value()
                self._model.clims = ClimsManual(min=clims[0], max=clims[1])

    def _on_q_histogram_toggled(self, toggled: bool) -> None:
        container = self._qwidget._histogram_container
        if count := container.count():
            for i in range(count):
                item = container.itemAt(i).widget()
                if isinstance(item, QWidget):
                    item.setVisible(toggled)
        elif toggled:
            self.histogramRequested.emit(self._channel)


class ROIButton(QPushButton):
    def __init__(self, parent: QWidget | None = None):
        super().__init__(parent)
        self.setCheckable(True)
        self.setToolTip("Add ROI")
        self.setIcon(QIconifyIcon("mdi:vector-rectangle"))


class _QDimsSliders(QWidget):
    currentIndexChanged = Signal()

    def __init__(self, parent: QWidget | None = None) -> None:
        super().__init__(parent)
        self._sliders: dict[Hashable, QLabeledSlider] = {}
        self.setStyleSheet(SLIDER_STYLE)

        layout = QFormLayout(self)
        layout.setSpacing(2)
        layout.setFieldGrowthPolicy(QFormLayout.FieldGrowthPolicy.AllNonFixedFieldsGrow)
        layout.setContentsMargins(0, 0, 0, 0)

    def create_sliders(self, coords: Mapping[Hashable, Sequence]) -> None:
        """Update sliders with the given coordinate ranges."""
        layout = cast("QFormLayout", self.layout())
        for axis, _coords in coords.items():
            # Create a slider for axis if necessary
            if axis not in self._sliders:
                sld = QLabeledSlider(Qt.Orientation.Horizontal)
                sld.valueChanged.connect(self.currentIndexChanged)
                layout.addRow(str(axis), sld)
                self._sliders[axis] = sld

            # Update axis slider with coordinates
            sld = self._sliders[axis]
            if isinstance(_coords, range):
                sld.setRange(_coords.start, _coords.stop - 1)
                sld.setSingleStep(_coords.step)
            else:
                sld.setRange(0, len(_coords) - 1)
        self.currentIndexChanged.emit()

    def hide_dimensions(
        self, axes_to_hide: Container[Hashable], show_remainder: bool = True
    ) -> None:
        layout = cast("QFormLayout", self.layout())
        for ax, slider in self._sliders.items():
            if ax in axes_to_hide:
                layout.setRowVisible(slider, False)
            elif show_remainder:
                layout.setRowVisible(slider, True)

    def current_index(self) -> Mapping[AxisKey, int | slice]:
        """Return the current value of the sliders."""
        return {axis: slider.value() for axis, slider in self._sliders.items()}

    def set_current_index(self, value: Mapping[AxisKey, int | slice]) -> None:
        """Set the current value of the sliders."""
        changed = False
        # only emit signal if the value actually changed
        # NOTE: this may be unnecessary, since usually the only thing calling
        # set_current_index is the controller, which already knows the value
        # however, we use this method directly in testing and it's nice to ensure.
        with signals_blocked(self):
            for axis, val in value.items():
                if isinstance(val, slice):
                    raise NotImplementedError("Slices are not supported yet")
                if slider := self._sliders.get(axis):
                    if slider.value() != val:
                        changed = True
                        slider.setValue(val)
                else:  # pragma: no cover
                    warnings.warn(f"Axis {axis} not found in sliders", stacklevel=2)
        if changed:
            self.currentIndexChanged.emit()


class _UpCollapsible(QCollapsible):
    def __init__(
        self,
        title: str = "",
        parent: QWidget | None = None,
        expandedIcon: QIcon | str | None = "▼",
        collapsedIcon: QIcon | str | None = "▲",
    ):
        super().__init__(title, parent, expandedIcon, collapsedIcon)
        # little hack to make the lut collapsible take up less space
        layout = cast("QVBoxLayout", self.layout())
        layout.setContentsMargins(0, 0, 0, 0)
        layout.setSpacing(0)
        if (
            # look-before-leap on private attribute that may change
            hasattr(self, "_content") and (inner := self._content.layout()) is not None
        ):
            inner.setContentsMargins(0, 4, 0, 0)
            inner.setSpacing(0)

        self.setDuration(100)

        # this is a little hack to allow the buttons on the main view (below)
        # share the same row as the LUT toggle button
        layout.removeWidget(self._toggle_btn)
        self.btn_row = QHBoxLayout()
        self.btn_row.setContentsMargins(0, 0, 0, 0)
        self.btn_row.setSpacing(0)
        self.btn_row.addWidget(self._toggle_btn)
        self.btn_row.addStretch()
        layout.addLayout(self.btn_row)

    def setContent(self, content: QWidget) -> None:
        """Replace central widget (the widget that gets expanded/collapsed)."""
        self._content = content
        # this is different from upstream
        cast("QVBoxLayout", self.layout()).insertWidget(0, self._content)
        self._animation.setTargetObject(content)


# this is a PView ... but that would make a metaclass conflict
class _QArrayViewer(QWidget):
    def __init__(self, canvas_widget: QWidget, parent: QWidget | None = None):
        super().__init__(parent)

        self._canvas_widget = canvas_widget
        self.dims_sliders = _QDimsSliders(self)

        # place to display dataset summary
        self.data_info_label = QElidingLabel("", parent=self)
        # place to display arbitrary text
        self.hover_info_label = QElidingLabel("", self)

        # spinner to indicate progress
        self._progress_spinner = _QSpinner(canvas_widget)
        self._progress_spinner.hide()

        # the button that controls the display mode of the channels
        # not using QEnumComboBox because we want to exclude some values for now
        self.channel_mode_combo = QComboBox(self)
        self.channel_mode_combo.addItems(
            [ChannelMode.GRAYSCALE.value, ChannelMode.COMPOSITE.value]
        )

        # button to reset the zoom of the canvas
        # TODO: unify icons across all the view frontends in a new file
        set_range_icon = QIconifyIcon("fluent:full-screen-maximize-24-filled")
        self.set_range_btn = QPushButton(set_range_icon, "", self)

        # button to draw ROIs
        self._roi_handle: RectangularROIHandle | None = None
        self._selection: CanvasElement | None = None
        self.add_roi_btn = ROIButton()

        self.luts = _UpCollapsible(
            "LUTs",
            parent=self,
            expandedIcon=QIconifyIcon("bi:chevron-up", color="#888888"),
            collapsedIcon=QIconifyIcon("bi:chevron-down", color="#888888"),
        )
        self._btn_layout = self.luts.btn_row
        self._btn_layout.setParent(None)
        self.luts.expand()

        # button to change number of displayed dimensions
        self.ndims_btn = _DimToggleButton(self)

        self._btn_layout.addWidget(self.channel_mode_combo)
        self._btn_layout.addWidget(self.ndims_btn)
        self._btn_layout.addWidget(self.add_roi_btn)
        self._btn_layout.addWidget(self.set_range_btn)

        # above the canvas
        info_widget = QWidget()
        info = QHBoxLayout(info_widget)
        info.setContentsMargins(0, 0, 0, 2)
        info.setSpacing(0)
        info.addWidget(self.data_info_label)
        info_widget.setFixedHeight(16)

        left = QWidget()
        left_layout = QVBoxLayout(left)
        left_layout.setSpacing(2)
        left_layout.setContentsMargins(0, 0, 0, 0)
        left_layout.addWidget(info_widget)
        left_layout.addWidget(canvas_widget, 1)
        left_layout.addWidget(self.hover_info_label)
        left_layout.addWidget(self.dims_sliders)
        left_layout.addWidget(self.luts)
        left_layout.addLayout(self._btn_layout)

        self.splitter = QSplitter(Qt.Orientation.Vertical, self)
        self.splitter.addWidget(left)

        layout = QVBoxLayout(self)
        layout.setSpacing(2)
        layout.setContentsMargins(6, 6, 6, 6)
        layout.addWidget(self.splitter)

    def resizeEvent(self, a0: Any) -> None:
        # position at spinner the top right of the canvas_widget:
        canv, spinner = self._canvas_widget, self._progress_spinner
        pad = 4
        spinner.move(canv.width() - spinner.width() - pad, pad)
        super().resizeEvent(a0)

    def closeEvent(self, a0: Any) -> None:
        with suppress(AttributeError):
            del self._canvas_widget
        super().closeEvent(a0)


class QtArrayView(ArrayView):
    def __init__(
        self,
        canvas_widget: QWidget,
        data_model: _ArrayDataDisplayModel,
        viewer_model: ArrayViewerModel,
    ) -> None:
        self._data_model = data_model
        self._viewer_model = viewer_model
        self._qwidget = qwdg = _QArrayViewer(canvas_widget)
        # Mapping of channel key to LutViews
        self._luts: dict[ChannelKey, QLutView] = {}
        qwdg.add_roi_btn.toggled.connect(self._on_add_roi_clicked)

        self._viewer_model.events.connect(self._on_viewer_model_event)

        # TODO: use emit_fast
        qwdg.dims_sliders.currentIndexChanged.connect(self.currentIndexChanged.emit)
        qwdg.channel_mode_combo.currentTextChanged.connect(
            self._on_channel_mode_changed
        )
        qwdg.set_range_btn.clicked.connect(self.resetZoomClicked.emit)
        qwdg.ndims_btn.toggled.connect(self._on_ndims_toggled)

        self._visible_axes: Sequence[AxisKey] = []

    def add_lut_view(self, channel: ChannelKey) -> QLutView:
        view = QLutView(channel)
        self._luts[channel] = view

        view.histogramRequested.connect(self.histogramRequested)
        self._qwidget.luts.addWidget(view.frontend_widget())
        return view

    def remove_lut_view(self, view: LutView) -> None:
        self._qwidget.luts.removeWidget(cast("QLutView", view).frontend_widget())

    def _on_channel_mode_changed(self, text: str) -> None:
        self.channelModeChanged.emit(ChannelMode(text))

    def _on_add_histogram_clicked(self, channel: int) -> None:
        splitter = self._qwidget.splitter
        if hasattr(self, "_hist"):
            if not (sizes := splitter.sizes())[-1]:
                splitter.setSizes([self._qwidget.height() - 100, 100])
            else:
                splitter.setSizes([sum(sizes), 0])
        else:
            self.histogramRequested.emit()

<<<<<<< HEAD
    def add_histogram(self, channel: ChannelKey, widget: QWidget) -> None:
        if lut := self._luts.get(channel, None):
            # # FIXME: Yuck
            lut._qwidget.resize(
                QSize(lut._qwidget.width(), lut._qwidget.height() + 100)
            )
            widget.resize(QSize(lut._qwidget.width(), 100))
            lut._qwidget._histogram_container.addWidget(widget)

    def _on_model_mode_changed(
        self, new: InteractionMode, old: InteractionMode
    ) -> None:
        # If leaving CanvasMode.CREATE_ROI, uncheck the ROI button
        if old == InteractionMode.CREATE_ROI:
            self._qwidget.add_roi_btn.setChecked(False)
=======
    def add_histogram(self, widget: QWidget) -> None:
        if hasattr(self, "_hist"):
            raise RuntimeError("Only one histogram can be added at a time")
        self._hist = widget
        self._qwidget.splitter.addWidget(widget)
        self._qwidget.splitter.setSizes([self._qwidget.height() - 100, 100])
>>>>>>> b3932383

    def remove_histogram(self, widget: QWidget) -> None:
        widget.setParent(None)
        widget.deleteLater()

    def create_sliders(self, coords: Mapping[Hashable, Sequence]) -> None:
        """Update sliders with the given coordinate ranges."""
        self._qwidget.dims_sliders.create_sliders(coords)

    def hide_sliders(
        self, axes_to_hide: Container[Hashable], show_remainder: bool = True
    ) -> None:
        """Hide sliders based on visible axes."""
        self._qwidget.dims_sliders.hide_dimensions(axes_to_hide, show_remainder)

    def current_index(self) -> Mapping[AxisKey, int | slice]:
        """Return the current value of the sliders."""
        return self._qwidget.dims_sliders.current_index()

    def set_current_index(self, value: Mapping[AxisKey, int | slice]) -> None:
        """Set the current value of the sliders."""
        self._qwidget.dims_sliders.set_current_index(value)

    def _on_ndims_toggled(self, is_3d: bool) -> None:
        if len(self._visible_axes) > 2:
            if not is_3d:  # is now 2D
                self._visible_axes = self._visible_axes[-2:]
        else:
            z_ax = None
            if wrapper := self._data_model.data_wrapper:
                z_ax = wrapper.guess_z_axis()
            if z_ax is None:
                # get the last slider that is not in visible axes
                sld = reversed(self._qwidget.dims_sliders._sliders)
                z_ax = next(ax for ax in sld if ax not in self._visible_axes)
            self._visible_axes = (z_ax, *self._visible_axes)
        # TODO: a future PR may decide to set this on the model directly...
        # since we now have access to it.
        self.visibleAxesChanged.emit()

    def visible_axes(self) -> Sequence[AxisKey]:
        return self._visible_axes  # no widget to control this yet

    def set_visible_axes(self, axes: Sequence[AxisKey]) -> None:
        self._visible_axes = tuple(axes)
        self._qwidget.ndims_btn.setChecked(len(axes) > 2)

    def set_data_info(self, text: str) -> None:
        """Set the data info text, above the canvas."""
        self._qwidget.data_info_label.setText(text)

    def set_hover_info(self, text: str) -> None:
        """Set the hover info text, below the canvas."""
        self._qwidget.hover_info_label.setText(text)

    def set_channel_mode(self, mode: ChannelMode) -> None:
        """Set the channel mode button text."""
        self._qwidget.channel_mode_combo.setCurrentText(mode.value)

    def set_visible(self, visible: bool) -> None:
        self._qwidget.setVisible(visible)

    def close(self) -> None:
        self._qwidget.close()

    def frontend_widget(self) -> QWidget:
        return self._qwidget

    def _on_add_roi_clicked(self, checked: bool) -> None:
        self._viewer_model.interaction_mode = (
            InteractionMode.CREATE_ROI if checked else InteractionMode.PAN_ZOOM
        )

    def _on_viewer_model_event(self, info: EmissionInfo) -> None:
        sig_name = info.signal.name
        value = info.args[0]
        if sig_name == "show_progress_spinner":
            self._qwidget._progress_spinner.setVisible(value)
        if sig_name == "interaction_mode":
            # If leaving CanvasMode.CREATE_ROI, uncheck the ROI button
            new, old = info.args
            if old == InteractionMode.CREATE_ROI:
                self._qwidget.add_roi_btn.setChecked(False)
        elif sig_name == "show_histogram_button":
            self._qwidget.histogram_btn.setVisible(value)
        elif sig_name == "show_roi_button":
            self._qwidget.add_roi_btn.setVisible(value)
        elif sig_name == "show_channel_mode_selector":
            self._qwidget.channel_mode_combo.setVisible(value)
        elif sig_name == "show_reset_zoom_button":
            self._qwidget.set_range_btn.setVisible(value)
        elif sig_name == "show_3d_button":
            self._qwidget.ndims_btn.setVisible(value)<|MERGE_RESOLUTION|>--- conflicted
+++ resolved
@@ -517,7 +517,6 @@
         else:
             self.histogramRequested.emit()
 
-<<<<<<< HEAD
     def add_histogram(self, channel: ChannelKey, widget: QWidget) -> None:
         if lut := self._luts.get(channel, None):
             # # FIXME: Yuck
@@ -526,21 +525,6 @@
             )
             widget.resize(QSize(lut._qwidget.width(), 100))
             lut._qwidget._histogram_container.addWidget(widget)
-
-    def _on_model_mode_changed(
-        self, new: InteractionMode, old: InteractionMode
-    ) -> None:
-        # If leaving CanvasMode.CREATE_ROI, uncheck the ROI button
-        if old == InteractionMode.CREATE_ROI:
-            self._qwidget.add_roi_btn.setChecked(False)
-=======
-    def add_histogram(self, widget: QWidget) -> None:
-        if hasattr(self, "_hist"):
-            raise RuntimeError("Only one histogram can be added at a time")
-        self._hist = widget
-        self._qwidget.splitter.addWidget(widget)
-        self._qwidget.splitter.setSizes([self._qwidget.height() - 100, 100])
->>>>>>> b3932383
 
     def remove_histogram(self, widget: QWidget) -> None:
         widget.setParent(None)
