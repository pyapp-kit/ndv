from __future__ import annotations

import warnings
from contextlib import suppress
from pathlib import Path
from typing import TYPE_CHECKING, Any, cast

from qtpy.QtCore import QSize, Qt, Signal
from qtpy.QtGui import QMovie
from qtpy.QtWidgets import (
    QCheckBox,
    QComboBox,
    QFormLayout,
    QFrame,
    QGraphicsOpacityEffect,
    QHBoxLayout,
    QLabel,
    QPushButton,
    QSplitter,
    QVBoxLayout,
    QWidget,
)
from superqt import QCollapsible, QElidingLabel, QLabeledRangeSlider, QLabeledSlider
from superqt.cmap import QColormapComboBox
from superqt.iconify import QIconifyIcon
from superqt.utils import signals_blocked

from ndv.models._array_display_model import ChannelMode
from ndv.views.bases import ArrayView, LutView

if TYPE_CHECKING:
    from collections.abc import Container, Hashable, Mapping, Sequence

    import cmap
    from qtpy.QtGui import QIcon

    from ndv._types import AxisKey
    from ndv.models._data_display_model import _ArrayDataDisplayModel

SLIDER_STYLE = """
QSlider::groove:horizontal {
    height: 15px;
    background: qlineargradient(
        x1:0, y1:0, x2:0, y2:1,
        stop:0 rgba(128, 128, 128, 0.25),
        stop:1 rgba(128, 128, 128, 0.1)
    );
    border-radius: 3px;
}

QSlider::handle:horizontal {
    width: 38px;
    background: #999999;
    border-radius: 3px;
}

QSlider::sub-page:horizontal {
    background: qlineargradient(
        x1:0, y1:0, x2:0, y2:1,
        stop:0 rgba(100, 100, 100, 0.25),
        stop:1 rgba(100, 100, 100, 0.1)
    );
}

QLabel { font-size: 12px; }

QRangeSlider { qproperty-barColor: qlineargradient(
        x1:0, y1:0, x2:0, y2:1,
        stop:0 rgba(100, 80, 120, 0.2),
        stop:1 rgba(100, 80, 120, 0.4)
    )}
"""


class _CmapCombo(QColormapComboBox):
    def __init__(self, parent: QWidget | None = None) -> None:
        super().__init__(parent, allow_user_colormaps=True, add_colormap_text="Add...")
        self.setMinimumSize(140, 21)
        # self.setStyleSheet("background-color: transparent;")

    def showPopup(self) -> None:
        super().showPopup()
        popup = self.findChild(QFrame)
        popup.setMinimumWidth(self.width() + 100)
        popup.move(popup.x(), popup.y() - self.height() - popup.height())

    # TODO: upstream me
    def setCurrentColormap(self, cmap_: cmap.Colormap) -> None:
        """Adds the color to the QComboBox and selects it."""
        for idx in range(self.count()):
            if item := self.itemColormap(idx):
                if item.name == cmap_.name:
                    self.setCurrentIndex(idx)
        else:
            self.addColormap(cmap_)


<<<<<<< HEAD
class _QSpinner(QLabel):
    SPIN_GIF = str(Path(__file__).parent.parent / "_resources" / "spin.gif")

    def __init__(self, parent: QWidget | None = None):
        super().__init__(parent)
        size = QSize(18, 18)
        mov = QMovie(self.SPIN_GIF, parent=self)
        self.setFixedSize(size)
        mov.setSpeed(150)
        mov.start()
        self.setMovie(mov)

        # make semi-transparent
        effect = QGraphicsOpacityEffect(self)
        effect.setOpacity(0.6)
        self.setGraphicsEffect(effect)
=======
class _DimToggleButton(QPushButton):
    def __init__(self, parent: QWidget | None = None):
        icn = QIconifyIcon("f7:view-2d", color="#333333")
        icn.addKey("f7:view-3d")
        super().__init__(icn, "", parent)
        self.setCheckable(True)
>>>>>>> 8c75f97b


class _QLUTWidget(QWidget):
    def __init__(self, parent: QWidget | None = None) -> None:
        super().__init__(parent)
        self.visible = QCheckBox()

        self.cmap = _CmapCombo()
        self.cmap.setFocusPolicy(Qt.FocusPolicy.NoFocus)
        self.cmap.addColormaps(["gray", "green", "magenta"])

        self.clims = QLabeledRangeSlider(Qt.Orientation.Horizontal)

        WHITE_SS = SLIDER_STYLE + "SliderLabel { font-size: 10px; color: white;}"
        self.clims.setStyleSheet(WHITE_SS)
        self.clims.setHandleLabelPosition(
            QLabeledRangeSlider.LabelPosition.LabelsOnHandle
        )
        self.clims.setEdgeLabelMode(QLabeledRangeSlider.EdgeLabelMode.NoLabel)
        self.clims.setRange(0, 2**16)  # TODO: expose

        self.auto_clim = QPushButton("Auto")
        self.auto_clim.setMaximumWidth(42)
        self.auto_clim.setCheckable(True)

        layout = QHBoxLayout(self)
        layout.setSpacing(5)
        layout.setContentsMargins(0, 0, 0, 0)
        layout.addWidget(self.visible)
        layout.addWidget(self.cmap)
        layout.addWidget(self.clims)
        layout.addWidget(self.auto_clim)


class QLutView(LutView):
    def __init__(self) -> None:
        super().__init__()
        self._qwidget = _QLUTWidget()
        # TODO: use emit_fast
        self._qwidget.visible.toggled.connect(self.visibilityChanged.emit)
        self._qwidget.cmap.currentColormapChanged.connect(self.cmapChanged.emit)
        self._qwidget.clims.valueChanged.connect(self.climsChanged.emit)
        self._qwidget.auto_clim.toggled.connect(self.autoscaleChanged.emit)

    def frontend_widget(self) -> QWidget:
        return self._qwidget

    def set_channel_name(self, name: str) -> None:
        self._qwidget.visible.setText(name)

    def set_auto_scale(self, auto: bool) -> None:
        self._qwidget.auto_clim.setChecked(auto)

    def set_colormap(self, cmap: cmap.Colormap) -> None:
        self._qwidget.cmap.setCurrentColormap(cmap)

    def set_clims(self, clims: tuple[float, float]) -> None:
        if not isinstance(clims, tuple):
            breakpoint()
        self._qwidget.clims.setValue(clims)

    def set_gamma(self, gamma: float) -> None:
        pass

    def set_channel_visible(self, visible: bool) -> None:
        self._qwidget.visible.setChecked(visible)

    def set_visible(self, visible: bool) -> None:
        self._qwidget.setVisible(visible)

    def close(self) -> None:
        self._qwidget.close()


class _QDimsSliders(QWidget):
    currentIndexChanged = Signal()

    def __init__(self, parent: QWidget | None = None) -> None:
        super().__init__(parent)
        self._sliders: dict[Hashable, QLabeledSlider] = {}
        self.setStyleSheet(SLIDER_STYLE)

        layout = QFormLayout(self)
        layout.setSpacing(2)
        layout.setFieldGrowthPolicy(QFormLayout.FieldGrowthPolicy.AllNonFixedFieldsGrow)
        layout.setContentsMargins(0, 0, 0, 0)

    def create_sliders(self, coords: Mapping[int, Sequence]) -> None:
        """Update sliders with the given coordinate ranges."""
        layout = cast("QFormLayout", self.layout())
        for axis, _coords in coords.items():
            sld = QLabeledSlider(Qt.Orientation.Horizontal)
            sld.valueChanged.connect(self.currentIndexChanged)
            if isinstance(_coords, range):
                sld.setRange(_coords.start, _coords.stop - 1)
                sld.setSingleStep(_coords.step)
            else:
                sld.setRange(0, len(_coords) - 1)
            layout.addRow(str(axis), sld)
            self._sliders[axis] = sld
        self.currentIndexChanged.emit()

    def hide_dimensions(
        self, axes_to_hide: Container[Hashable], show_remainder: bool = True
    ) -> None:
        layout = cast("QFormLayout", self.layout())
        for ax, slider in self._sliders.items():
            if ax in axes_to_hide:
                layout.setRowVisible(slider, False)
            elif show_remainder:
                layout.setRowVisible(slider, True)

    def current_index(self) -> Mapping[AxisKey, int | slice]:
        """Return the current value of the sliders."""
        return {axis: slider.value() for axis, slider in self._sliders.items()}

    def set_current_index(self, value: Mapping[AxisKey, int | slice]) -> None:
        """Set the current value of the sliders."""
        changed = False
        # only emit signal if the value actually changed
        # NOTE: this may be unnecessary, since usually the only thing calling
        # set_current_index is the controller, which already knows the value
        # however, we use this method directly in testing and it's nice to ensure.
        with signals_blocked(self):
            for axis, val in value.items():
                if isinstance(val, slice):
                    raise NotImplementedError("Slices are not supported yet")
                if slider := self._sliders.get(axis):
                    if slider.value() != val:
                        changed = True
                        slider.setValue(val)
                else:  # pragma: no cover
                    warnings.warn(f"Axis {axis} not found in sliders", stacklevel=2)
        if changed:
            self.currentIndexChanged.emit()


class _UpCollapsible(QCollapsible):
    def __init__(
        self,
        title: str = "",
        parent: QWidget | None = None,
        expandedIcon: QIcon | str | None = "▼",
        collapsedIcon: QIcon | str | None = "▲",
    ):
        super().__init__(title, parent, expandedIcon, collapsedIcon)
        # little hack to make the lut collapsible take up less space
        layout = cast("QVBoxLayout", self.layout())
        layout.setContentsMargins(0, 0, 0, 0)
        layout.setSpacing(0)
        if (
            # look-before-leap on private attribute that may change
            hasattr(self, "_content") and (inner := self._content.layout()) is not None
        ):
            inner.setContentsMargins(0, 4, 0, 0)
            inner.setSpacing(0)

        self.setDuration(100)

        # this is a little hack to allow the buttons on the main view (below)
        # share the same row as the LUT toggle button
        layout.removeWidget(self._toggle_btn)
        self.btn_row = QHBoxLayout()
        self.btn_row.setContentsMargins(0, 0, 0, 0)
        self.btn_row.setSpacing(0)
        self.btn_row.addWidget(self._toggle_btn)
        self.btn_row.addStretch()
        layout.addLayout(self.btn_row)

    def setContent(self, content: QWidget) -> None:
        """Replace central widget (the widget that gets expanded/collapsed)."""
        self._content = content
        # this is different from upstream
        cast("QVBoxLayout", self.layout()).insertWidget(0, self._content)
        self._animation.setTargetObject(content)


# this is a PView ... but that would make a metaclass conflict
class _QArrayViewer(QWidget):
    def __init__(self, canvas_widget: QWidget, parent: QWidget | None = None):
        super().__init__(parent)

        self._canvas_widget = canvas_widget
        self.dims_sliders = _QDimsSliders(self)

        # place to display dataset summary
        self.data_info_label = QElidingLabel("", parent=self)
        # place to display arbitrary text
        self.hover_info_label = QElidingLabel("", self)

        # spinner to indicate progress
        self._progress_spinner = _QSpinner(canvas_widget)
        self._progress_spinner.hide()

        # the button that controls the display mode of the channels
        # not using QEnumComboBox because we want to exclude some values for now
        self.channel_mode_combo = QComboBox(self)
        self.channel_mode_combo.addItems(
            [ChannelMode.GRAYSCALE.value, ChannelMode.COMPOSITE.value]
        )

        # button to reset the zoom of the canvas
        # TODO: unify icons across all the view frontends in a new file
        set_range_icon = QIconifyIcon("fluent:full-screen-maximize-24-filled")
        self.set_range_btn = QPushButton(set_range_icon, "", self)

        # button to add a histogram
        add_histogram_icon = QIconifyIcon("foundation:graph-bar")
        self.histogram_btn = QPushButton(add_histogram_icon, "", self)

        self.luts = _UpCollapsible(
            "LUTs",
            parent=self,
            expandedIcon=QIconifyIcon("bi:chevron-up", color="#888888"),
            collapsedIcon=QIconifyIcon("bi:chevron-down", color="#888888"),
        )
        self._btn_layout = self.luts.btn_row
        self._btn_layout.setParent(None)
        self.luts.expand()

        # button to change number of displayed dimensions
        self.ndims_btn = _DimToggleButton(self)

        self._btn_layout.addWidget(self.channel_mode_combo)
        self._btn_layout.addWidget(self.ndims_btn)
        self._btn_layout.addWidget(self.histogram_btn)
        self._btn_layout.addWidget(self.set_range_btn)
        # self._btns.addWidget(self._add_roi_btn)

        # above the canvas
        info_widget = QWidget()
        info = QHBoxLayout(info_widget)
        info.setContentsMargins(0, 0, 0, 2)
        info.setSpacing(0)
        info.addWidget(self.data_info_label)
        info_widget.setFixedHeight(16)

        left = QWidget()
        left_layout = QVBoxLayout(left)
        left_layout.setSpacing(2)
        left_layout.setContentsMargins(0, 0, 0, 0)
        left_layout.addWidget(info_widget)
        left_layout.addWidget(canvas_widget, 1)
        left_layout.addWidget(self.hover_info_label)
        left_layout.addWidget(self.dims_sliders)
        left_layout.addWidget(self.luts)
        left_layout.addLayout(self._btn_layout)

        self.splitter = QSplitter(Qt.Orientation.Vertical, self)
        self.splitter.addWidget(left)

        layout = QVBoxLayout(self)
        layout.setSpacing(2)
        layout.setContentsMargins(6, 6, 6, 6)
        layout.addWidget(self.splitter)

    def resizeEvent(self, a0: Any) -> None:
        # position at spinner the top right of the canvas_widget:
        canv, spinner = self._canvas_widget, self._progress_spinner
        pad = 4
        spinner.move(canv.width() - spinner.width() - pad, pad)
        super().resizeEvent(a0)

    def closeEvent(self, a0: Any) -> None:
        with suppress(AttributeError):
            del self._canvas_widget
        super().closeEvent(a0)


class QtArrayView(ArrayView):
    def __init__(
        self, canvas_widget: QWidget, data_model: _ArrayDataDisplayModel
    ) -> None:
        self._data_model = data_model
        self._qwidget = qwdg = _QArrayViewer(canvas_widget)
        qwdg.histogram_btn.clicked.connect(self._on_add_histogram_clicked)

        # TODO: use emit_fast
        qwdg.dims_sliders.currentIndexChanged.connect(self.currentIndexChanged.emit)
        qwdg.channel_mode_combo.currentTextChanged.connect(
            self._on_channel_mode_changed
        )
        qwdg.set_range_btn.clicked.connect(self.resetZoomClicked.emit)
        qwdg.ndims_btn.toggled.connect(self._on_ndims_toggled)

        self._visible_axes: Sequence[AxisKey] = []

    def add_lut_view(self) -> QLutView:
        view = QLutView()
        self._qwidget.luts.addWidget(view.frontend_widget())
        return view

    def remove_lut_view(self, view: LutView) -> None:
        self._qwidget.luts.removeWidget(cast("QLutView", view).frontend_widget())

    def _on_channel_mode_changed(self, text: str) -> None:
        self.channelModeChanged.emit(ChannelMode(text))

    def _on_add_histogram_clicked(self) -> None:
        splitter = self._qwidget.splitter
        if hasattr(self, "_hist"):
            if not (sizes := splitter.sizes())[-1]:
                splitter.setSizes([self._qwidget.height() - 100, 100])
            else:
                splitter.setSizes([sum(sizes), 0])
        else:
            self.histogramRequested.emit()

    def add_histogram(self, widget: QWidget) -> None:
        if hasattr(self, "_hist"):
            raise RuntimeError("Only one histogram can be added at a time")
        self._hist = widget
        self._qwidget.splitter.addWidget(widget)
        self._qwidget.splitter.setSizes([self._qwidget.height() - 100, 100])

    def remove_histogram(self, widget: QWidget) -> None:
        widget.setParent(None)
        widget.deleteLater()

    def create_sliders(self, coords: Mapping[int, Sequence]) -> None:
        """Update sliders with the given coordinate ranges."""
        self._qwidget.dims_sliders.create_sliders(coords)

    def hide_sliders(
        self, axes_to_hide: Container[Hashable], show_remainder: bool = True
    ) -> None:
        """Hide sliders based on visible axes."""
        self._qwidget.dims_sliders.hide_dimensions(axes_to_hide, show_remainder)

    def current_index(self) -> Mapping[AxisKey, int | slice]:
        """Return the current value of the sliders."""
        return self._qwidget.dims_sliders.current_index()

    def set_current_index(self, value: Mapping[AxisKey, int | slice]) -> None:
        """Set the current value of the sliders."""
        self._qwidget.dims_sliders.set_current_index(value)

    def _on_ndims_toggled(self, is_3d: bool) -> None:
        if len(self._visible_axes) > 2:
            if not is_3d:  # is now 2D
                self._visible_axes = self._visible_axes[-2:]
        else:
            z_ax = None
            if wrapper := self._data_model.data_wrapper:
                z_ax = wrapper.guess_z_axis()
            if z_ax is None:
                # get the last slider that is not in visible axes
                sld = reversed(self._qwidget.dims_sliders._sliders)
                z_ax = next(ax for ax in sld if ax not in self._visible_axes)
            self._visible_axes = (z_ax, *self._visible_axes)
        # TODO: a future PR may decide to set this on the model directly...
        # since we now have access to it.
        self.visibleAxesChanged.emit()

    def visible_axes(self) -> Sequence[AxisKey]:
        return self._visible_axes  # no widget to control this yet

    def set_visible_axes(self, axes: Sequence[AxisKey]) -> None:
        self._visible_axes = tuple(axes)
        self._qwidget.ndims_btn.setChecked(len(axes) > 2)

    def set_data_info(self, text: str) -> None:
        """Set the data info text, above the canvas."""
        self._qwidget.data_info_label.setText(text)

    def set_hover_info(self, text: str) -> None:
        """Set the hover info text, below the canvas."""
        self._qwidget.hover_info_label.setText(text)

    def set_channel_mode(self, mode: ChannelMode) -> None:
        """Set the channel mode button text."""
        self._qwidget.channel_mode_combo.setCurrentText(mode.value)

    def set_visible(self, visible: bool) -> None:
        self._qwidget.setVisible(visible)

    def close(self) -> None:
        self._qwidget.close()

    def frontend_widget(self) -> QWidget:
        return self._qwidget

    def set_progress_spinner_visible(self, visible: bool) -> None:
        self._qwidget._progress_spinner.setVisible(visible)<|MERGE_RESOLUTION|>--- conflicted
+++ resolved
@@ -95,7 +95,6 @@
             self.addColormap(cmap_)
 
 
-<<<<<<< HEAD
 class _QSpinner(QLabel):
     SPIN_GIF = str(Path(__file__).parent.parent / "_resources" / "spin.gif")
 
@@ -112,14 +111,14 @@
         effect = QGraphicsOpacityEffect(self)
         effect.setOpacity(0.6)
         self.setGraphicsEffect(effect)
-=======
+
+
 class _DimToggleButton(QPushButton):
     def __init__(self, parent: QWidget | None = None):
         icn = QIconifyIcon("f7:view-2d", color="#333333")
         icn.addKey("f7:view-3d")
         super().__init__(icn, "", parent)
         self.setCheckable(True)
->>>>>>> 8c75f97b
 
 
 class _QLUTWidget(QWidget):
