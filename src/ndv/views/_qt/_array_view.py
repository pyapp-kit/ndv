from __future__ import annotations

import warnings
from contextlib import suppress
from pathlib import Path
from typing import TYPE_CHECKING, Any, cast

from qtpy.QtCore import QSize, Qt, Signal
from qtpy.QtGui import QMovie
from qtpy.QtWidgets import (
    QCheckBox,
    QComboBox,
    QFormLayout,
    QFrame,
    QGraphicsOpacityEffect,
    QHBoxLayout,
    QLabel,
    QPushButton,
    QSplitter,
    QVBoxLayout,
    QWidget,
)
from superqt import QCollapsible, QElidingLabel, QLabeledRangeSlider, QLabeledSlider
from superqt.cmap import QColormapComboBox
from superqt.iconify import QIconifyIcon
from superqt.utils import signals_blocked

from ndv._types import AxisKey
from ndv.models._array_display_model import ChannelMode
from ndv.models._lut_model import ClimPolicy, ClimsManual, ClimsMinMax
from ndv.models._viewer_model import ArrayViewerModel, InteractionMode
from ndv.views.bases import ArrayView, LutView

if TYPE_CHECKING:
    from collections.abc import Container, Hashable, Mapping, Sequence

    import cmap
    from qtpy.QtGui import QIcon

    from ndv._types import AxisKey
    from ndv.models._data_display_model import _ArrayDataDisplayModel
<<<<<<< HEAD
    from ndv.views.bases._array_view import ArrayViewOptions
=======
    from ndv.views.bases._graphics._canvas_elements import (
        CanvasElement,
        RectangularROIHandle,
    )
>>>>>>> 24bec3e1

SLIDER_STYLE = """
QSlider::groove:horizontal {
    height: 15px;
    background: qlineargradient(
        x1:0, y1:0, x2:0, y2:1,
        stop:0 rgba(128, 128, 128, 0.25),
        stop:1 rgba(128, 128, 128, 0.1)
    );
    border-radius: 3px;
}

QSlider::handle:horizontal {
    width: 38px;
    background: #999999;
    border-radius: 3px;
}

QSlider::sub-page:horizontal {
    background: qlineargradient(
        x1:0, y1:0, x2:0, y2:1,
        stop:0 rgba(100, 100, 100, 0.25),
        stop:1 rgba(100, 100, 100, 0.1)
    );
}

QLabel { font-size: 12px; }

QRangeSlider { qproperty-barColor: qlineargradient(
        x1:0, y1:0, x2:0, y2:1,
        stop:0 rgba(100, 80, 120, 0.2),
        stop:1 rgba(100, 80, 120, 0.4)
    )}
"""


class _CmapCombo(QColormapComboBox):
    def __init__(self, parent: QWidget | None = None) -> None:
        super().__init__(parent, allow_user_colormaps=True, add_colormap_text="Add...")
        self.setMinimumSize(140, 21)
        # self.setStyleSheet("background-color: transparent;")

    def showPopup(self) -> None:
        super().showPopup()
        popup = self.findChild(QFrame)
        popup.setMinimumWidth(self.width() + 100)
        popup.move(popup.x(), popup.y() - self.height() - popup.height())

    # TODO: upstream me
    def setCurrentColormap(self, cmap_: cmap.Colormap) -> None:
        """Adds the color to the QComboBox and selects it."""
        for idx in range(self.count()):
            if item := self.itemColormap(idx):
                if item.name == cmap_.name:
                    # cmap_ is already here - just select it
                    self.setCurrentIndex(idx)
                    return

        # cmap_ not in the combo box - add it!
        self.addColormap(cmap_)
        # then, select it!
        # NB: "Add..." was at idx, now it's at idx+1 and cmap_ is at idx
        self.setCurrentIndex(idx)


class _QSpinner(QLabel):
    SPIN_GIF = str(Path(__file__).parent.parent / "_resources" / "spin.gif")

    def __init__(self, parent: QWidget | None = None):
        super().__init__(parent)
        size = QSize(18, 18)
        mov = QMovie(self.SPIN_GIF, parent=self)
        self.setFixedSize(size)
        mov.setSpeed(150)
        mov.start()
        self.setMovie(mov)

        # make semi-transparent
        effect = QGraphicsOpacityEffect(self)
        effect.setOpacity(0.6)
        self.setGraphicsEffect(effect)


class _DimToggleButton(QPushButton):
    def __init__(self, parent: QWidget | None = None):
        icn = QIconifyIcon("f7:view-2d", color="#333333")
        icn.addKey("f7:view-3d")
        super().__init__(icn, "", parent)
        self.setCheckable(True)


class _QLUTWidget(QWidget):
    def __init__(self, parent: QWidget | None = None) -> None:
        super().__init__(parent)
        self.visible = QCheckBox()

        self.cmap = _CmapCombo()
        self.cmap.setFocusPolicy(Qt.FocusPolicy.NoFocus)
        self.cmap.addColormaps(["gray", "green", "magenta"])

        self.clims = QLabeledRangeSlider(Qt.Orientation.Horizontal)

        WHITE_SS = SLIDER_STYLE + "SliderLabel { font-size: 10px; color: white;}"
        self.clims.setStyleSheet(WHITE_SS)
        self.clims.setHandleLabelPosition(
            QLabeledRangeSlider.LabelPosition.LabelsOnHandle
        )
        self.clims.setEdgeLabelMode(QLabeledRangeSlider.EdgeLabelMode.NoLabel)
        self.clims.setRange(0, 2**16)  # TODO: expose

        self.auto_clim = QPushButton("Auto")
        self.auto_clim.setMaximumWidth(42)
        self.auto_clim.setCheckable(True)

        layout = QHBoxLayout(self)
        layout.setSpacing(5)
        layout.setContentsMargins(0, 0, 0, 0)
        layout.addWidget(self.visible)
        layout.addWidget(self.cmap)
        layout.addWidget(self.clims)
        layout.addWidget(self.auto_clim)


class QLutView(LutView):
    def __init__(self) -> None:
        super().__init__()
        self._qwidget = _QLUTWidget()
        # TODO: use emit_fast
        self._qwidget.visible.toggled.connect(self._on_q_visibility_changed)
        self._qwidget.cmap.currentColormapChanged.connect(self._on_q_cmap_changed)
        self._qwidget.clims.valueChanged.connect(self._on_q_clims_changed)
        self._qwidget.auto_clim.toggled.connect(self._on_q_auto_changed)

    def frontend_widget(self) -> QWidget:
        return self._qwidget

    def set_channel_name(self, name: str) -> None:
        self._qwidget.visible.setText(name)

    def set_clim_policy(self, policy: ClimPolicy) -> None:
        self._qwidget.auto_clim.setChecked(not policy.is_manual)

    def set_colormap(self, cmap: cmap.Colormap) -> None:
        self._qwidget.cmap.setCurrentColormap(cmap)

    def set_clims(self, clims: tuple[float, float]) -> None:
        # block self._qwidget._clims, otherwise autoscale will be forced off
        with signals_blocked(self._qwidget.clims):
            self._qwidget.clims.setValue(clims)

    def set_gamma(self, gamma: float) -> None:
        pass

    def set_channel_visible(self, visible: bool) -> None:
        self._qwidget.visible.setChecked(visible)

    def set_visible(self, visible: bool) -> None:
        self._qwidget.setVisible(visible)

    def close(self) -> None:
        self._qwidget.close()

    def _on_q_visibility_changed(self, visible: bool) -> None:
        if self._model:
            self._model.visible = visible

    def _on_q_cmap_changed(self, cmap: cmap.Colormap) -> None:
        if self._model:
            self._model.cmap = cmap

    def _on_q_clims_changed(self, clims: tuple[float, float]) -> None:
        if self._model:
            self._model.clims = ClimsManual(min=clims[0], max=clims[1])

    def _on_q_auto_changed(self, autoscale: bool) -> None:
        if self._model:
            if autoscale:
                self._model.clims = ClimsMinMax()
            else:
                clims = self._qwidget.clims.value()
                self._model.clims = ClimsManual(min=clims[0], max=clims[1])


class ROIButton(QPushButton):
    def __init__(self, parent: QWidget | None = None):
        super().__init__(parent)
        self.setCheckable(True)
        self.setToolTip("Add ROI")
        self.setIcon(QIconifyIcon("mdi:vector-rectangle"))


class _QDimsSliders(QWidget):
    currentIndexChanged = Signal()

    def __init__(self, parent: QWidget | None = None) -> None:
        super().__init__(parent)
        self._sliders: dict[Hashable, QLabeledSlider] = {}
        self.setStyleSheet(SLIDER_STYLE)

        layout = QFormLayout(self)
        layout.setSpacing(2)
        layout.setFieldGrowthPolicy(QFormLayout.FieldGrowthPolicy.AllNonFixedFieldsGrow)
        layout.setContentsMargins(0, 0, 0, 0)

    def create_sliders(self, coords: Mapping[Hashable, Sequence]) -> None:
        """Update sliders with the given coordinate ranges."""
        layout = cast("QFormLayout", self.layout())
        for axis, _coords in coords.items():
            # Create a slider for axis if necessary
            if axis not in self._sliders:
                sld = QLabeledSlider(Qt.Orientation.Horizontal)
                sld.valueChanged.connect(self.currentIndexChanged)
                layout.addRow(str(axis), sld)
                self._sliders[axis] = sld

            # Update axis slider with coordinates
            sld = self._sliders[axis]
            if isinstance(_coords, range):
                sld.setRange(_coords.start, _coords.stop - 1)
                sld.setSingleStep(_coords.step)
            else:
                sld.setRange(0, len(_coords) - 1)
        self.currentIndexChanged.emit()

    def hide_dimensions(
        self, axes_to_hide: Container[Hashable], show_remainder: bool = True
    ) -> None:
        layout = cast("QFormLayout", self.layout())
        for ax, slider in self._sliders.items():
            if ax in axes_to_hide:
                layout.setRowVisible(slider, False)
            elif show_remainder:
                layout.setRowVisible(slider, True)

    def current_index(self) -> Mapping[AxisKey, int | slice]:
        """Return the current value of the sliders."""
        return {axis: slider.value() for axis, slider in self._sliders.items()}

    def set_current_index(self, value: Mapping[AxisKey, int | slice]) -> None:
        """Set the current value of the sliders."""
        changed = False
        # only emit signal if the value actually changed
        # NOTE: this may be unnecessary, since usually the only thing calling
        # set_current_index is the controller, which already knows the value
        # however, we use this method directly in testing and it's nice to ensure.
        with signals_blocked(self):
            for axis, val in value.items():
                if isinstance(val, slice):
                    raise NotImplementedError("Slices are not supported yet")
                if slider := self._sliders.get(axis):
                    if slider.value() != val:
                        changed = True
                        slider.setValue(val)
                else:  # pragma: no cover
                    warnings.warn(f"Axis {axis} not found in sliders", stacklevel=2)
        if changed:
            self.currentIndexChanged.emit()


class _UpCollapsible(QCollapsible):
    def __init__(
        self,
        title: str = "",
        parent: QWidget | None = None,
        expandedIcon: QIcon | str | None = "▼",
        collapsedIcon: QIcon | str | None = "▲",
    ):
        super().__init__(title, parent, expandedIcon, collapsedIcon)
        # little hack to make the lut collapsible take up less space
        layout = cast("QVBoxLayout", self.layout())
        layout.setContentsMargins(0, 0, 0, 0)
        layout.setSpacing(0)
        if (
            # look-before-leap on private attribute that may change
            hasattr(self, "_content") and (inner := self._content.layout()) is not None
        ):
            inner.setContentsMargins(0, 4, 0, 0)
            inner.setSpacing(0)

        self.setDuration(100)

        # this is a little hack to allow the buttons on the main view (below)
        # share the same row as the LUT toggle button
        layout.removeWidget(self._toggle_btn)
        self.btn_row = QHBoxLayout()
        self.btn_row.setContentsMargins(0, 0, 0, 0)
        self.btn_row.setSpacing(0)
        self.btn_row.addWidget(self._toggle_btn)
        self.btn_row.addStretch()
        layout.addLayout(self.btn_row)

    def setContent(self, content: QWidget) -> None:
        """Replace central widget (the widget that gets expanded/collapsed)."""
        self._content = content
        # this is different from upstream
        cast("QVBoxLayout", self.layout()).insertWidget(0, self._content)
        self._animation.setTargetObject(content)


# this is a PView ... but that would make a metaclass conflict
class _QArrayViewer(QWidget):
    def __init__(self, canvas_widget: QWidget, parent: QWidget | None = None):
        super().__init__(parent)

        self._canvas_widget = canvas_widget
        self.dims_sliders = _QDimsSliders(self)

        # place to display dataset summary
        self.data_info_label = QElidingLabel("", parent=self)
        # place to display arbitrary text
        self.hover_info_label = QElidingLabel("", self)

        # spinner to indicate progress
        self._progress_spinner = _QSpinner(canvas_widget)
        self._progress_spinner.hide()

        # the button that controls the display mode of the channels
        # not using QEnumComboBox because we want to exclude some values for now
        self.channel_mode_combo = QComboBox(self)
        self.channel_mode_combo.addItems(
            [ChannelMode.GRAYSCALE.value, ChannelMode.COMPOSITE.value]
        )

        # button to reset the zoom of the canvas
        # TODO: unify icons across all the view frontends in a new file
        set_range_icon = QIconifyIcon("fluent:full-screen-maximize-24-filled")
        self.set_range_btn = QPushButton(set_range_icon, "", self)

        # button to add a histogram
        add_histogram_icon = QIconifyIcon("foundation:graph-bar")
        self.histogram_btn = QPushButton(add_histogram_icon, "", self)

        # button to draw ROIs
        self._roi_handle: RectangularROIHandle | None = None
        self._selection: CanvasElement | None = None
        self.add_roi_btn = ROIButton()

        self.luts = _UpCollapsible(
            "LUTs",
            parent=self,
            expandedIcon=QIconifyIcon("bi:chevron-up", color="#888888"),
            collapsedIcon=QIconifyIcon("bi:chevron-down", color="#888888"),
        )
        self._btn_layout = self.luts.btn_row
        self._btn_layout.setParent(None)
        self.luts.expand()

        # button to change number of displayed dimensions
        self.ndims_btn = _DimToggleButton(self)

        self._btn_layout.addWidget(self.channel_mode_combo)
        self._btn_layout.addWidget(self.ndims_btn)
        self._btn_layout.addWidget(self.histogram_btn)
        self._btn_layout.addWidget(self.add_roi_btn)
        self._btn_layout.addWidget(self.set_range_btn)

        # above the canvas
        info_widget = QWidget()
        info = QHBoxLayout(info_widget)
        info.setContentsMargins(0, 0, 0, 2)
        info.setSpacing(0)
        info.addWidget(self.data_info_label)
        info_widget.setFixedHeight(16)

        left = QWidget()
        left_layout = QVBoxLayout(left)
        left_layout.setSpacing(2)
        left_layout.setContentsMargins(0, 0, 0, 0)
        left_layout.addWidget(info_widget)
        left_layout.addWidget(canvas_widget, 1)
        left_layout.addWidget(self.hover_info_label)
        left_layout.addWidget(self.dims_sliders)
        left_layout.addWidget(self.luts)
        left_layout.addLayout(self._btn_layout)

        self.splitter = QSplitter(Qt.Orientation.Vertical, self)
        self.splitter.addWidget(left)

        layout = QVBoxLayout(self)
        layout.setSpacing(2)
        layout.setContentsMargins(6, 6, 6, 6)
        layout.addWidget(self.splitter)

    def resizeEvent(self, a0: Any) -> None:
        # position at spinner the top right of the canvas_widget:
        canv, spinner = self._canvas_widget, self._progress_spinner
        pad = 4
        spinner.move(canv.width() - spinner.width() - pad, pad)
        super().resizeEvent(a0)

    def closeEvent(self, a0: Any) -> None:
        with suppress(AttributeError):
            del self._canvas_widget
        super().closeEvent(a0)


class QtArrayView(ArrayView):
    def __init__(
        self,
        canvas_widget: QWidget,
        data_model: _ArrayDataDisplayModel,
<<<<<<< HEAD
=======
        viewer_model: ArrayViewerModel,
>>>>>>> 24bec3e1
    ) -> None:
        self._data_model = data_model
        self._viewer_model = viewer_model
        self._qwidget = qwdg = _QArrayViewer(canvas_widget)
        qwdg.histogram_btn.clicked.connect(self._on_add_histogram_clicked)
        qwdg.add_roi_btn.toggled.connect(self._on_add_roi_clicked)
        self._viewer_model.events.interaction_mode.connect(self._on_model_mode_changed)

        # TODO: use emit_fast
        qwdg.dims_sliders.currentIndexChanged.connect(self.currentIndexChanged.emit)
        qwdg.channel_mode_combo.currentTextChanged.connect(
            self._on_channel_mode_changed
        )
        qwdg.set_range_btn.clicked.connect(self.resetZoomClicked.emit)
        qwdg.ndims_btn.toggled.connect(self._on_ndims_toggled)

        self._visible_axes: Sequence[AxisKey] = []

    def set_options(self, options: ArrayViewOptions) -> None:
        if (show_3d := options.show_3d_button) is not None:
            self._qwidget.ndims_btn.setVisible(show_3d)
        if (show_hist := options.show_histogram_button) is not None:
            self._qwidget.histogram_btn.setVisible(show_hist)
        if (show_reset := options.show_reset_zoom_button) is not None:
            self._qwidget.set_range_btn.setVisible(show_reset)
        if (show_channel := options.show_channel_mode_selector) is not None:
            self._qwidget.channel_mode_combo.setVisible(show_channel)

    def add_lut_view(self) -> QLutView:
        view = QLutView()
        self._qwidget.luts.addWidget(view.frontend_widget())
        return view

    def remove_lut_view(self, view: LutView) -> None:
        self._qwidget.luts.removeWidget(cast("QLutView", view).frontend_widget())

    def _on_channel_mode_changed(self, text: str) -> None:
        self.channelModeChanged.emit(ChannelMode(text))

    def _on_add_histogram_clicked(self) -> None:
        splitter = self._qwidget.splitter
        if hasattr(self, "_hist"):
            if not (sizes := splitter.sizes())[-1]:
                splitter.setSizes([self._qwidget.height() - 100, 100])
            else:
                splitter.setSizes([sum(sizes), 0])
        else:
            self.histogramRequested.emit()

    def _on_model_mode_changed(
        self, new: InteractionMode, old: InteractionMode
    ) -> None:
        # If leaving CanvasMode.CREATE_ROI, uncheck the ROI button
        if old == InteractionMode.CREATE_ROI:
            self._qwidget.add_roi_btn.setChecked(False)

    def add_histogram(self, widget: QWidget) -> None:
        if hasattr(self, "_hist"):
            raise RuntimeError("Only one histogram can be added at a time")
        self._hist = widget
        self._qwidget.splitter.addWidget(widget)
        self._qwidget.splitter.setSizes([self._qwidget.height() - 100, 100])

    def remove_histogram(self, widget: QWidget) -> None:
        widget.setParent(None)
        widget.deleteLater()

    def create_sliders(self, coords: Mapping[Hashable, Sequence]) -> None:
        """Update sliders with the given coordinate ranges."""
        self._qwidget.dims_sliders.create_sliders(coords)

    def hide_sliders(
        self, axes_to_hide: Container[Hashable], show_remainder: bool = True
    ) -> None:
        """Hide sliders based on visible axes."""
        self._qwidget.dims_sliders.hide_dimensions(axes_to_hide, show_remainder)

    def current_index(self) -> Mapping[AxisKey, int | slice]:
        """Return the current value of the sliders."""
        return self._qwidget.dims_sliders.current_index()

    def set_current_index(self, value: Mapping[AxisKey, int | slice]) -> None:
        """Set the current value of the sliders."""
        self._qwidget.dims_sliders.set_current_index(value)

    def _on_ndims_toggled(self, is_3d: bool) -> None:
        if len(self._visible_axes) > 2:
            if not is_3d:  # is now 2D
                self._visible_axes = self._visible_axes[-2:]
        else:
            z_ax = None
            if wrapper := self._data_model.data_wrapper:
                z_ax = wrapper.guess_z_axis()
            if z_ax is None:
                # get the last slider that is not in visible axes
                sld = reversed(self._qwidget.dims_sliders._sliders)
                z_ax = next((ax for ax in sld if ax not in self._visible_axes), 0)
            self._visible_axes = (z_ax, *self._visible_axes)
        # TODO: a future PR may decide to set this on the model directly...
        # since we now have access to it.
        self.visibleAxesChanged.emit()

    def visible_axes(self) -> Sequence[AxisKey]:
        return self._visible_axes  # no widget to control this yet

    def set_visible_axes(self, axes: Sequence[AxisKey]) -> None:
        self._visible_axes = tuple(axes)
        self._qwidget.ndims_btn.setChecked(len(axes) > 2)

    def set_data_info(self, text: str) -> None:
        """Set the data info text, above the canvas."""
        self._qwidget.data_info_label.setText(text)

    def set_hover_info(self, text: str) -> None:
        """Set the hover info text, below the canvas."""
        self._qwidget.hover_info_label.setText(text)

    def set_channel_mode(self, mode: ChannelMode) -> None:
        """Set the channel mode button text."""
        self._qwidget.channel_mode_combo.setCurrentText(mode.value)

    def set_visible(self, visible: bool) -> None:
        self._qwidget.setVisible(visible)

    def close(self) -> None:
        self._qwidget.close()

    def frontend_widget(self) -> QWidget:
        return self._qwidget

    def set_progress_spinner_visible(self, visible: bool) -> None:
        self._qwidget._progress_spinner.setVisible(visible)

    def _on_add_roi_clicked(self, checked: bool) -> None:
        self._viewer_model.interaction_mode = (
            InteractionMode.CREATE_ROI if checked else InteractionMode.PAN_ZOOM
        )<|MERGE_RESOLUTION|>--- conflicted
+++ resolved
@@ -39,14 +39,11 @@
 
     from ndv._types import AxisKey
     from ndv.models._data_display_model import _ArrayDataDisplayModel
-<<<<<<< HEAD
     from ndv.views.bases._array_view import ArrayViewOptions
-=======
     from ndv.views.bases._graphics._canvas_elements import (
         CanvasElement,
         RectangularROIHandle,
     )
->>>>>>> 24bec3e1
 
 SLIDER_STYLE = """
 QSlider::groove:horizontal {
@@ -448,10 +445,7 @@
         self,
         canvas_widget: QWidget,
         data_model: _ArrayDataDisplayModel,
-<<<<<<< HEAD
-=======
         viewer_model: ArrayViewerModel,
->>>>>>> 24bec3e1
     ) -> None:
         self._data_model = data_model
         self._viewer_model = viewer_model
