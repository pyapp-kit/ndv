from __future__ import annotations

import warnings
from contextlib import suppress
from pathlib import Path
from typing import TYPE_CHECKING, Any, cast

import psygnal
from qtpy.QtCore import QSize, Qt, Signal
from qtpy.QtGui import QMovie
from qtpy.QtWidgets import (
    QCheckBox,
    QComboBox,
    QFormLayout,
    QFrame,
    QGraphicsOpacityEffect,
    QHBoxLayout,
    QLabel,
    QPushButton,
    QSplitter,
    QVBoxLayout,
    QWidget,
)
from superqt import QCollapsible, QElidingLabel, QLabeledRangeSlider, QLabeledSlider
from superqt.cmap import QColormapComboBox
from superqt.iconify import QIconifyIcon
from superqt.utils import signals_blocked

from ndv._types import AxisKey
from ndv.models._array_display_model import ChannelMode
from ndv.models._lut_model import ClimPolicy, ClimsManual, ClimsMinMax
from ndv.models._viewer_model import ArrayViewerModel, InteractionMode
from ndv.views.bases import ArrayView, LutView

if TYPE_CHECKING:
    from collections.abc import Container, Hashable, Mapping, Sequence

    import cmap
    from qtpy.QtGui import QIcon

    from ndv._types import AxisKey, ChannelKey
    from ndv.models._data_display_model import _ArrayDataDisplayModel
    from ndv.views.bases._graphics._canvas_elements import (
        CanvasElement,
        RectangularROIHandle,
    )

SLIDER_STYLE = """
QSlider::groove:horizontal {
    height: 15px;
    background: qlineargradient(
        x1:0, y1:0, x2:0, y2:1,
        stop:0 rgba(128, 128, 128, 0.25),
        stop:1 rgba(128, 128, 128, 0.1)
    );
    border-radius: 3px;
}

QSlider::handle:horizontal {
    width: 38px;
    background: #999999;
    border-radius: 3px;
}

QSlider::sub-page:horizontal {
    background: qlineargradient(
        x1:0, y1:0, x2:0, y2:1,
        stop:0 rgba(100, 100, 100, 0.25),
        stop:1 rgba(100, 100, 100, 0.1)
    );
}

QLabel { font-size: 12px; }

QRangeSlider { qproperty-barColor: qlineargradient(
        x1:0, y1:0, x2:0, y2:1,
        stop:0 rgba(100, 80, 120, 0.2),
        stop:1 rgba(100, 80, 120, 0.4)
    )}
"""


class _CmapCombo(QColormapComboBox):
    def __init__(self, parent: QWidget | None = None) -> None:
        super().__init__(parent, allow_user_colormaps=True, add_colormap_text="Add...")
        self.setMinimumSize(140, 21)
        # self.setStyleSheet("background-color: transparent;")

    def showPopup(self) -> None:
        super().showPopup()
        popup = self.findChild(QFrame)
        popup.setMinimumWidth(self.width() + 100)
        popup.move(popup.x(), popup.y() - self.height() - popup.height())

    # TODO: upstream me
    def setCurrentColormap(self, cmap_: cmap.Colormap) -> None:
        """Adds the color to the QComboBox and selects it."""
        for idx in range(self.count()):
            if item := self.itemColormap(idx):
                if item.name == cmap_.name:
                    # cmap_ is already here - just select it
                    self.setCurrentIndex(idx)
                    return

        # cmap_ not in the combo box - add it!
        self.addColormap(cmap_)
        # then, select it!
        # NB: "Add..." was at idx, now it's at idx+1 and cmap_ is at idx
        self.setCurrentIndex(idx)


class _QSpinner(QLabel):
    SPIN_GIF = str(Path(__file__).parent.parent / "_resources" / "spin.gif")

    def __init__(self, parent: QWidget | None = None):
        super().__init__(parent)
        size = QSize(18, 18)
        mov = QMovie(self.SPIN_GIF, parent=self)
        self.setFixedSize(size)
        mov.setSpeed(150)
        mov.start()
        self.setMovie(mov)

        # make semi-transparent
        effect = QGraphicsOpacityEffect(self)
        effect.setOpacity(0.6)
        self.setGraphicsEffect(effect)


class _DimToggleButton(QPushButton):
    def __init__(self, parent: QWidget | None = None):
        icn = QIconifyIcon("f7:view-2d", color="#333333")
        icn.addKey("f7:view-3d")
        super().__init__(icn, "", parent)
        self.setCheckable(True)


class _QLUTWidget(QWidget):
    def __init__(self, parent: QWidget | None = None) -> None:
        super().__init__(parent)
        self.visible = QCheckBox()

        self.cmap = _CmapCombo()
        self.cmap.setFocusPolicy(Qt.FocusPolicy.NoFocus)
        self.cmap.addColormaps(["gray", "green", "magenta"])

        self.clims = QLabeledRangeSlider(Qt.Orientation.Horizontal)

        WHITE_SS = SLIDER_STYLE + "SliderLabel { font-size: 10px; color: white;}"
        self.clims.setStyleSheet(WHITE_SS)
        self.clims.setHandleLabelPosition(
            QLabeledRangeSlider.LabelPosition.LabelsOnHandle
        )
        self.clims.setEdgeLabelMode(QLabeledRangeSlider.EdgeLabelMode.NoLabel)
        self.clims.setRange(0, 2**16)  # TODO: expose

        self.auto_clim = QPushButton("Auto")
        self.auto_clim.setMaximumWidth(42)
        self.auto_clim.setCheckable(True)

        # TODO: Consider other options here
        add_histogram_icon = QIconifyIcon("foundation:graph-bar")
        self.histogram_btn = QPushButton(add_histogram_icon, "")
        self.histogram_btn.setCheckable(True)

        top = QHBoxLayout()
        top.setSpacing(5)
        top.setContentsMargins(0, 0, 0, 0)
        top.addWidget(self.visible)
        top.addWidget(self.cmap)
        top.addWidget(self.clims)
        top.addWidget(self.auto_clim)
        top.addWidget(self.histogram_btn)

        # TODO: Replace with histogram
        self._histogram_container = QHBoxLayout()
        self._histogram_container.setSpacing(5)
        self._histogram_container.setContentsMargins(0, 0, 0, 0)

        layout = QVBoxLayout(self)
        layout.setContentsMargins(0, 0, 0, 0)
        layout.addLayout(top)
        layout.addLayout(self._histogram_container)


class QLutView(LutView):
    # NB: In practice this will be a ChannelKey but Unions not allowed here.
    histogramRequested = psygnal.Signal(object)

    def __init__(self, channel: ChannelKey = None) -> None:
        super().__init__()
        self._qwidget = _QLUTWidget()
        self._channel = channel
        # TODO: use emit_fast
        self._qwidget.histogram_btn.toggled.connect(self._on_q_histogram_toggled)
        self._qwidget.visible.toggled.connect(self._on_q_visibility_changed)
        self._qwidget.cmap.currentColormapChanged.connect(self._on_q_cmap_changed)
        self._qwidget.clims.valueChanged.connect(self._on_q_clims_changed)
        self._qwidget.auto_clim.toggled.connect(self._on_q_auto_changed)

    def frontend_widget(self) -> QWidget:
        return self._qwidget

    def set_channel_name(self, name: str) -> None:
        self._qwidget.visible.setText(name)

    def set_clim_policy(self, policy: ClimPolicy) -> None:
        self._qwidget.auto_clim.setChecked(not policy.is_manual)

    def set_colormap(self, cmap: cmap.Colormap) -> None:
        self._qwidget.cmap.setCurrentColormap(cmap)

    def set_clims(self, clims: tuple[float, float]) -> None:
        # block self._qwidget._clims, otherwise autoscale will be forced off
        with signals_blocked(self._qwidget.clims):
            self._qwidget.clims.setValue(clims)

    def set_gamma(self, gamma: float) -> None:
        pass

    def set_channel_visible(self, visible: bool) -> None:
        self._qwidget.visible.setChecked(visible)

    def set_visible(self, visible: bool) -> None:
        self._qwidget.setVisible(visible)

    def close(self) -> None:
        self._qwidget.close()

    def _on_q_visibility_changed(self, visible: bool) -> None:
        if self._model:
            self._model.visible = visible

    def _on_q_cmap_changed(self, cmap: cmap.Colormap) -> None:
        if self._model:
            self._model.cmap = cmap

    def _on_q_clims_changed(self, clims: tuple[float, float]) -> None:
        if self._model:
            self._model.clims = ClimsManual(min=clims[0], max=clims[1])

    def _on_q_auto_changed(self, autoscale: bool) -> None:
        if self._model:
            if autoscale:
                self._model.clims = ClimsMinMax()
            else:
                clims = self._qwidget.clims.value()
                self._model.clims = ClimsManual(min=clims[0], max=clims[1])

    def _on_q_histogram_toggled(self, toggled: bool) -> None:
        container = self._qwidget._histogram_container
        if count := container.count():
            for i in range(count):
                item = container.itemAt(i).widget()
                if isinstance(item, QWidget):
                    item.setVisible(toggled)
        elif toggled:
            self.histogramRequested.emit(self._channel)


class ROIButton(QPushButton):
    def __init__(self, parent: QWidget | None = None):
        super().__init__(parent)
        self.setCheckable(True)
        self.setToolTip("Add ROI")
        self.setIcon(QIconifyIcon("mdi:vector-rectangle"))


class _QDimsSliders(QWidget):
    currentIndexChanged = Signal()

    def __init__(self, parent: QWidget | None = None) -> None:
        super().__init__(parent)
        self._sliders: dict[Hashable, QLabeledSlider] = {}
        self.setStyleSheet(SLIDER_STYLE)

        layout = QFormLayout(self)
        layout.setSpacing(2)
        layout.setFieldGrowthPolicy(QFormLayout.FieldGrowthPolicy.AllNonFixedFieldsGrow)
        layout.setContentsMargins(0, 0, 0, 0)

    def create_sliders(self, coords: Mapping[Hashable, Sequence]) -> None:
        """Update sliders with the given coordinate ranges."""
        layout = cast("QFormLayout", self.layout())
        for axis, _coords in coords.items():
            # Create a slider for axis if necessary
            if axis not in self._sliders:
                sld = QLabeledSlider(Qt.Orientation.Horizontal)
                sld.valueChanged.connect(self.currentIndexChanged)
                layout.addRow(str(axis), sld)
                self._sliders[axis] = sld

            # Update axis slider with coordinates
            sld = self._sliders[axis]
            if isinstance(_coords, range):
                sld.setRange(_coords.start, _coords.stop - 1)
                sld.setSingleStep(_coords.step)
            else:
                sld.setRange(0, len(_coords) - 1)
        self.currentIndexChanged.emit()

    def hide_dimensions(
        self, axes_to_hide: Container[Hashable], show_remainder: bool = True
    ) -> None:
        layout = cast("QFormLayout", self.layout())
        for ax, slider in self._sliders.items():
            if ax in axes_to_hide:
                layout.setRowVisible(slider, False)
            elif show_remainder:
                layout.setRowVisible(slider, True)

    def current_index(self) -> Mapping[AxisKey, int | slice]:
        """Return the current value of the sliders."""
        return {axis: slider.value() for axis, slider in self._sliders.items()}

    def set_current_index(self, value: Mapping[AxisKey, int | slice]) -> None:
        """Set the current value of the sliders."""
        changed = False
        # only emit signal if the value actually changed
        # NOTE: this may be unnecessary, since usually the only thing calling
        # set_current_index is the controller, which already knows the value
        # however, we use this method directly in testing and it's nice to ensure.
        with signals_blocked(self):
            for axis, val in value.items():
                if isinstance(val, slice):
                    raise NotImplementedError("Slices are not supported yet")
                if slider := self._sliders.get(axis):
                    if slider.value() != val:
                        changed = True
                        slider.setValue(val)
                else:  # pragma: no cover
                    warnings.warn(f"Axis {axis} not found in sliders", stacklevel=2)
        if changed:
            self.currentIndexChanged.emit()


class _UpCollapsible(QCollapsible):
    def __init__(
        self,
        title: str = "",
        parent: QWidget | None = None,
        expandedIcon: QIcon | str | None = "▼",
        collapsedIcon: QIcon | str | None = "▲",
    ):
        super().__init__(title, parent, expandedIcon, collapsedIcon)
        # little hack to make the lut collapsible take up less space
        layout = cast("QVBoxLayout", self.layout())
        layout.setContentsMargins(0, 0, 0, 0)
        layout.setSpacing(0)
        if (
            # look-before-leap on private attribute that may change
            hasattr(self, "_content") and (inner := self._content.layout()) is not None
        ):
            inner.setContentsMargins(0, 4, 0, 0)
            inner.setSpacing(0)

        self.setDuration(100)

        # this is a little hack to allow the buttons on the main view (below)
        # share the same row as the LUT toggle button
        layout.removeWidget(self._toggle_btn)
        self.btn_row = QHBoxLayout()
        self.btn_row.setContentsMargins(0, 0, 0, 0)
        self.btn_row.setSpacing(0)
        self.btn_row.addWidget(self._toggle_btn)
        self.btn_row.addStretch()
        layout.addLayout(self.btn_row)

    def setContent(self, content: QWidget) -> None:
        """Replace central widget (the widget that gets expanded/collapsed)."""
        self._content = content
        # this is different from upstream
        cast("QVBoxLayout", self.layout()).insertWidget(0, self._content)
        self._animation.setTargetObject(content)


# this is a PView ... but that would make a metaclass conflict
class _QArrayViewer(QWidget):
    def __init__(self, canvas_widget: QWidget, parent: QWidget | None = None):
        super().__init__(parent)

        self._canvas_widget = canvas_widget
        self.dims_sliders = _QDimsSliders(self)

        # place to display dataset summary
        self.data_info_label = QElidingLabel("", parent=self)
        # place to display arbitrary text
        self.hover_info_label = QElidingLabel("", self)

        # spinner to indicate progress
        self._progress_spinner = _QSpinner(canvas_widget)
        self._progress_spinner.hide()

        # the button that controls the display mode of the channels
        # not using QEnumComboBox because we want to exclude some values for now
        self.channel_mode_combo = QComboBox(self)
        self.channel_mode_combo.addItems(
            [ChannelMode.GRAYSCALE.value, ChannelMode.COMPOSITE.value]
        )

        # button to reset the zoom of the canvas
        # TODO: unify icons across all the view frontends in a new file
        set_range_icon = QIconifyIcon("fluent:full-screen-maximize-24-filled")
        self.set_range_btn = QPushButton(set_range_icon, "", self)

<<<<<<< HEAD
=======
        # button to add a histogram
        add_histogram_icon = QIconifyIcon("foundation:graph-bar")
        self.histogram_btn = QPushButton(add_histogram_icon, "", self)

        # button to draw ROIs
        self._roi_handle: RectangularROIHandle | None = None
        self._selection: CanvasElement | None = None
        self.add_roi_btn = ROIButton()

>>>>>>> 24bec3e1
        self.luts = _UpCollapsible(
            "LUTs",
            parent=self,
            expandedIcon=QIconifyIcon("bi:chevron-up", color="#888888"),
            collapsedIcon=QIconifyIcon("bi:chevron-down", color="#888888"),
        )
        self._btn_layout = self.luts.btn_row
        self._btn_layout.setParent(None)
        self.luts.expand()

        # button to change number of displayed dimensions
        self.ndims_btn = _DimToggleButton(self)

        self._btn_layout.addWidget(self.channel_mode_combo)
        self._btn_layout.addWidget(self.ndims_btn)
<<<<<<< HEAD
=======
        self._btn_layout.addWidget(self.histogram_btn)
        self._btn_layout.addWidget(self.add_roi_btn)
>>>>>>> 24bec3e1
        self._btn_layout.addWidget(self.set_range_btn)

        # above the canvas
        info_widget = QWidget()
        info = QHBoxLayout(info_widget)
        info.setContentsMargins(0, 0, 0, 2)
        info.setSpacing(0)
        info.addWidget(self.data_info_label)
        info_widget.setFixedHeight(16)

        left = QWidget()
        left_layout = QVBoxLayout(left)
        left_layout.setSpacing(2)
        left_layout.setContentsMargins(0, 0, 0, 0)
        left_layout.addWidget(info_widget)
        left_layout.addWidget(canvas_widget, 1)
        left_layout.addWidget(self.hover_info_label)
        left_layout.addWidget(self.dims_sliders)
        left_layout.addWidget(self.luts)
        left_layout.addLayout(self._btn_layout)

        self.splitter = QSplitter(Qt.Orientation.Vertical, self)
        self.splitter.addWidget(left)

        layout = QVBoxLayout(self)
        layout.setSpacing(2)
        layout.setContentsMargins(6, 6, 6, 6)
        layout.addWidget(self.splitter)

    def resizeEvent(self, a0: Any) -> None:
        # position at spinner the top right of the canvas_widget:
        canv, spinner = self._canvas_widget, self._progress_spinner
        pad = 4
        spinner.move(canv.width() - spinner.width() - pad, pad)
        super().resizeEvent(a0)

    def closeEvent(self, a0: Any) -> None:
        with suppress(AttributeError):
            del self._canvas_widget
        super().closeEvent(a0)


class QtArrayView(ArrayView):
    def __init__(
        self,
        canvas_widget: QWidget,
        data_model: _ArrayDataDisplayModel,
        viewer_model: ArrayViewerModel,
    ) -> None:
        self._data_model = data_model
        self._viewer_model = viewer_model
        self._qwidget = qwdg = _QArrayViewer(canvas_widget)
<<<<<<< HEAD
        # Mapping of channel key to LutViews
        self._luts: dict[ChannelKey, QLutView] = {}
=======
        qwdg.histogram_btn.clicked.connect(self._on_add_histogram_clicked)
        qwdg.add_roi_btn.toggled.connect(self._on_add_roi_clicked)
        self._viewer_model.events.interaction_mode.connect(self._on_model_mode_changed)
>>>>>>> 24bec3e1

        # TODO: use emit_fast
        qwdg.dims_sliders.currentIndexChanged.connect(self.currentIndexChanged.emit)
        qwdg.channel_mode_combo.currentTextChanged.connect(
            self._on_channel_mode_changed
        )
        qwdg.set_range_btn.clicked.connect(self.resetZoomClicked.emit)
        qwdg.ndims_btn.toggled.connect(self._on_ndims_toggled)

        self._visible_axes: Sequence[AxisKey] = []

    def add_lut_view(self, channel: ChannelKey) -> QLutView:
        view = QLutView(channel)
        self._luts[channel] = view

        view.histogramRequested.connect(self.histogramRequested)
        self._qwidget.luts.addWidget(view.frontend_widget())
        return view

    def remove_lut_view(self, view: LutView) -> None:
        self._qwidget.luts.removeWidget(cast("QLutView", view).frontend_widget())

    def _on_channel_mode_changed(self, text: str) -> None:
        self.channelModeChanged.emit(ChannelMode(text))

    def _on_add_histogram_clicked(self, channel: int) -> None:
        splitter = self._qwidget.splitter
        if hasattr(self, "_hist"):
            if not (sizes := splitter.sizes())[-1]:
                splitter.setSizes([self._qwidget.height() - 100, 100])
            else:
                splitter.setSizes([sum(sizes), 0])
        else:
            self.histogramRequested.emit()

<<<<<<< HEAD
    def add_histogram(self, channel: ChannelKey, widget: QWidget) -> None:
        if lut := self._luts.get(channel, None):
            # # FIXME: Yuck
            lut._qwidget.resize(
                QSize(lut._qwidget.width(), lut._qwidget.height() + 100)
            )
            widget.resize(QSize(lut._qwidget.width(), 100))
            lut._qwidget._histogram_container.addWidget(widget)
=======
    def _on_model_mode_changed(
        self, new: InteractionMode, old: InteractionMode
    ) -> None:
        # If leaving CanvasMode.CREATE_ROI, uncheck the ROI button
        if old == InteractionMode.CREATE_ROI:
            self._qwidget.add_roi_btn.setChecked(False)

    def add_histogram(self, widget: QWidget) -> None:
        if hasattr(self, "_hist"):
            raise RuntimeError("Only one histogram can be added at a time")
        self._hist = widget
        self._qwidget.splitter.addWidget(widget)
        self._qwidget.splitter.setSizes([self._qwidget.height() - 100, 100])
>>>>>>> 24bec3e1

    def remove_histogram(self, widget: QWidget) -> None:
        widget.setParent(None)
        widget.deleteLater()

    def create_sliders(self, coords: Mapping[Hashable, Sequence]) -> None:
        """Update sliders with the given coordinate ranges."""
        self._qwidget.dims_sliders.create_sliders(coords)

    def hide_sliders(
        self, axes_to_hide: Container[Hashable], show_remainder: bool = True
    ) -> None:
        """Hide sliders based on visible axes."""
        self._qwidget.dims_sliders.hide_dimensions(axes_to_hide, show_remainder)

    def current_index(self) -> Mapping[AxisKey, int | slice]:
        """Return the current value of the sliders."""
        return self._qwidget.dims_sliders.current_index()

    def set_current_index(self, value: Mapping[AxisKey, int | slice]) -> None:
        """Set the current value of the sliders."""
        self._qwidget.dims_sliders.set_current_index(value)

    def _on_ndims_toggled(self, is_3d: bool) -> None:
        if len(self._visible_axes) > 2:
            if not is_3d:  # is now 2D
                self._visible_axes = self._visible_axes[-2:]
        else:
            z_ax = None
            if wrapper := self._data_model.data_wrapper:
                z_ax = wrapper.guess_z_axis()
            if z_ax is None:
                # get the last slider that is not in visible axes
                sld = reversed(self._qwidget.dims_sliders._sliders)
                z_ax = next(ax for ax in sld if ax not in self._visible_axes)
            self._visible_axes = (z_ax, *self._visible_axes)
        # TODO: a future PR may decide to set this on the model directly...
        # since we now have access to it.
        self.visibleAxesChanged.emit()

    def visible_axes(self) -> Sequence[AxisKey]:
        return self._visible_axes  # no widget to control this yet

    def set_visible_axes(self, axes: Sequence[AxisKey]) -> None:
        self._visible_axes = tuple(axes)
        self._qwidget.ndims_btn.setChecked(len(axes) > 2)

    def set_data_info(self, text: str) -> None:
        """Set the data info text, above the canvas."""
        self._qwidget.data_info_label.setText(text)

    def set_hover_info(self, text: str) -> None:
        """Set the hover info text, below the canvas."""
        self._qwidget.hover_info_label.setText(text)

    def set_channel_mode(self, mode: ChannelMode) -> None:
        """Set the channel mode button text."""
        self._qwidget.channel_mode_combo.setCurrentText(mode.value)

    def set_visible(self, visible: bool) -> None:
        self._qwidget.setVisible(visible)

    def close(self) -> None:
        self._qwidget.close()

    def frontend_widget(self) -> QWidget:
        return self._qwidget

    def set_progress_spinner_visible(self, visible: bool) -> None:
        self._qwidget._progress_spinner.setVisible(visible)

    def _on_add_roi_clicked(self, checked: bool) -> None:
        self._viewer_model.interaction_mode = (
            InteractionMode.CREATE_ROI if checked else InteractionMode.PAN_ZOOM
        )<|MERGE_RESOLUTION|>--- conflicted
+++ resolved
@@ -403,18 +403,11 @@
         set_range_icon = QIconifyIcon("fluent:full-screen-maximize-24-filled")
         self.set_range_btn = QPushButton(set_range_icon, "", self)
 
-<<<<<<< HEAD
-=======
-        # button to add a histogram
-        add_histogram_icon = QIconifyIcon("foundation:graph-bar")
-        self.histogram_btn = QPushButton(add_histogram_icon, "", self)
-
         # button to draw ROIs
         self._roi_handle: RectangularROIHandle | None = None
         self._selection: CanvasElement | None = None
         self.add_roi_btn = ROIButton()
 
->>>>>>> 24bec3e1
         self.luts = _UpCollapsible(
             "LUTs",
             parent=self,
@@ -430,11 +423,7 @@
 
         self._btn_layout.addWidget(self.channel_mode_combo)
         self._btn_layout.addWidget(self.ndims_btn)
-<<<<<<< HEAD
-=======
-        self._btn_layout.addWidget(self.histogram_btn)
         self._btn_layout.addWidget(self.add_roi_btn)
->>>>>>> 24bec3e1
         self._btn_layout.addWidget(self.set_range_btn)
 
         # above the canvas
@@ -487,14 +476,10 @@
         self._data_model = data_model
         self._viewer_model = viewer_model
         self._qwidget = qwdg = _QArrayViewer(canvas_widget)
-<<<<<<< HEAD
         # Mapping of channel key to LutViews
         self._luts: dict[ChannelKey, QLutView] = {}
-=======
-        qwdg.histogram_btn.clicked.connect(self._on_add_histogram_clicked)
         qwdg.add_roi_btn.toggled.connect(self._on_add_roi_clicked)
         self._viewer_model.events.interaction_mode.connect(self._on_model_mode_changed)
->>>>>>> 24bec3e1
 
         # TODO: use emit_fast
         qwdg.dims_sliders.currentIndexChanged.connect(self.currentIndexChanged.emit)
@@ -530,7 +515,6 @@
         else:
             self.histogramRequested.emit()
 
-<<<<<<< HEAD
     def add_histogram(self, channel: ChannelKey, widget: QWidget) -> None:
         if lut := self._luts.get(channel, None):
             # # FIXME: Yuck
@@ -539,21 +523,13 @@
             )
             widget.resize(QSize(lut._qwidget.width(), 100))
             lut._qwidget._histogram_container.addWidget(widget)
-=======
+
     def _on_model_mode_changed(
         self, new: InteractionMode, old: InteractionMode
     ) -> None:
         # If leaving CanvasMode.CREATE_ROI, uncheck the ROI button
         if old == InteractionMode.CREATE_ROI:
             self._qwidget.add_roi_btn.setChecked(False)
-
-    def add_histogram(self, widget: QWidget) -> None:
-        if hasattr(self, "_hist"):
-            raise RuntimeError("Only one histogram can be added at a time")
-        self._hist = widget
-        self._qwidget.splitter.addWidget(widget)
-        self._qwidget.splitter.setSizes([self._qwidget.height() - 100, 100])
->>>>>>> 24bec3e1
 
     def remove_histogram(self, widget: QWidget) -> None:
         widget.setParent(None)
