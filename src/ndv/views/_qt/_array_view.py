from __future__ import annotations

import warnings
from contextlib import suppress
from pathlib import Path
from typing import TYPE_CHECKING, Any, cast

from qtpy.QtCore import QSize, Qt, Signal
from qtpy.QtGui import QMovie
from qtpy.QtWidgets import (
    QCheckBox,
    QComboBox,
    QFormLayout,
    QFrame,
    QGraphicsOpacityEffect,
    QHBoxLayout,
    QLabel,
    QPushButton,
    QSplitter,
    QVBoxLayout,
    QWidget,
)
from superqt import QCollapsible, QElidingLabel, QLabeledRangeSlider, QLabeledSlider
from superqt.cmap import QColormapComboBox
from superqt.iconify import QIconifyIcon
from superqt.utils import signals_blocked

from ndv._types import AxisKey
from ndv.models._array_display_model import ChannelMode
from ndv.models._lut_model import ClimPolicy, ClimsManual, ClimsMinMax
from ndv.models._viewer_model import ArrayViewerModel, InteractionMode
from ndv.views.bases import ArrayView, LutView

if TYPE_CHECKING:
    from collections.abc import Container, Hashable, Mapping, Sequence

    import cmap
    from psygnal import EmissionInfo
    from qtpy.QtGui import QIcon

    from ndv._types import AxisKey, ChannelKey
    from ndv.models._data_display_model import _ArrayDataDisplayModel
    from ndv.views.bases._graphics._canvas_elements import (
        CanvasElement,
        RectangularROIHandle,
    )

SLIDER_STYLE = """
QSlider::groove:horizontal {
    height: 15px;
    background: qlineargradient(
        x1:0, y1:0, x2:0, y2:1,
        stop:0 rgba(128, 128, 128, 0.25),
        stop:1 rgba(128, 128, 128, 0.1)
    );
    border-radius: 3px;
}

QSlider::handle:horizontal {
    width: 38px;
    background: #999999;
    border-radius: 3px;
}

QSlider::sub-page:horizontal {
    background: qlineargradient(
        x1:0, y1:0, x2:0, y2:1,
        stop:0 rgba(100, 100, 100, 0.25),
        stop:1 rgba(100, 100, 100, 0.1)
    );
}

QLabel { font-size: 12px; }

QRangeSlider { qproperty-barColor: qlineargradient(
        x1:0, y1:0, x2:0, y2:1,
        stop:0 rgba(100, 80, 120, 0.2),
        stop:1 rgba(100, 80, 120, 0.4)
    )}
"""


class _CmapCombo(QColormapComboBox):
    def __init__(self, parent: QWidget | None = None) -> None:
        super().__init__(parent, allow_user_colormaps=True, add_colormap_text="Add...")
        self.setMinimumSize(140, 21)
        # self.setStyleSheet("background-color: transparent;")

    def showPopup(self) -> None:
        super().showPopup()
        popup = self.findChild(QFrame)
        popup.setMinimumWidth(self.width() + 100)
        popup.move(popup.x(), popup.y() - self.height() - popup.height())

    # TODO: upstream me
    def setCurrentColormap(self, cmap_: cmap.Colormap) -> None:
        """Adds the color to the QComboBox and selects it."""
        for idx in range(self.count()):
            if item := self.itemColormap(idx):
                if item.name == cmap_.name:
                    # cmap_ is already here - just select it
                    self.setCurrentIndex(idx)
                    return

        # cmap_ not in the combo box - add it!
        self.addColormap(cmap_)
        # then, select it!
        # NB: "Add..." was at idx, now it's at idx+1 and cmap_ is at idx
        self.setCurrentIndex(idx)


class _QSpinner(QLabel):
    SPIN_GIF = str(Path(__file__).parent.parent / "_resources" / "spin.gif")

    def __init__(self, parent: QWidget | None = None):
        super().__init__(parent)
        size = QSize(18, 18)
        mov = QMovie(self.SPIN_GIF, parent=self)
        self.setFixedSize(size)
        mov.setSpeed(150)
        mov.start()
        self.setMovie(mov)

        # make semi-transparent
        effect = QGraphicsOpacityEffect(self)
        effect.setOpacity(0.6)
        self.setGraphicsEffect(effect)


class _DimToggleButton(QPushButton):
    def __init__(self, parent: QWidget | None = None):
        icn = QIconifyIcon("f7:view-2d", color="#333333")
        icn.addKey("f7:view-3d")
        super().__init__(icn, "", parent)
        self.setCheckable(True)


class _QLUTWidget(QWidget):
    def __init__(self, parent: QWidget | None = None) -> None:
        super().__init__(parent)
        self.visible = QCheckBox()

        self.cmap = _CmapCombo()
        self.cmap.setFocusPolicy(Qt.FocusPolicy.NoFocus)
        self.cmap.addColormaps(["gray", "green", "magenta"])

        self.clims = QLabeledRangeSlider(Qt.Orientation.Horizontal)

        WHITE_SS = SLIDER_STYLE + "SliderLabel { font-size: 10px; color: white;}"
        self.clims.setStyleSheet(WHITE_SS)
        self.clims.setHandleLabelPosition(
            QLabeledRangeSlider.LabelPosition.LabelsOnHandle
        )
        self.clims.setEdgeLabelMode(QLabeledRangeSlider.EdgeLabelMode.NoLabel)
        self.clims.setRange(0, 2**16)  # TODO: expose

        self.auto_clim = QPushButton("Auto")
        self.auto_clim.setMaximumWidth(42)
        self.auto_clim.setCheckable(True)

        self._layout = QHBoxLayout(self)
        self._layout.setSpacing(5)
        self._layout.setContentsMargins(0, 0, 0, 0)
        self._layout.addWidget(self.visible)
        self._layout.addWidget(self.cmap)
        self._layout.addWidget(self.clims)
        self._layout.addWidget(self.auto_clim)


class QLutView(LutView):
    def __init__(self) -> None:
        super().__init__()
        self._qwidget = _QLUTWidget()
        # TODO: use emit_fast
        self._qwidget.visible.toggled.connect(self._on_q_visibility_changed)
        self._qwidget.cmap.currentColormapChanged.connect(self._on_q_cmap_changed)
        self._qwidget.clims.valueChanged.connect(self._on_q_clims_changed)
        self._qwidget.auto_clim.toggled.connect(self._on_q_auto_changed)

    def frontend_widget(self) -> QWidget:
        return self._qwidget

    def set_channel_name(self, name: str) -> None:
        self._qwidget.visible.setText(name)

    def set_clim_policy(self, policy: ClimPolicy) -> None:
        self._qwidget.auto_clim.setChecked(not policy.is_manual)

    def set_colormap(self, cmap: cmap.Colormap) -> None:
        self._qwidget.cmap.setCurrentColormap(cmap)

    def set_clims(self, clims: tuple[float, float]) -> None:
        # block self._qwidget._clims, otherwise autoscale will be forced off
        with signals_blocked(self._qwidget.clims):
            self._qwidget.clims.setValue(clims)

    def set_gamma(self, gamma: float) -> None:
        pass

    def set_channel_visible(self, visible: bool) -> None:
        self._qwidget.visible.setChecked(visible)

    def set_visible(self, visible: bool) -> None:
        self._qwidget.setVisible(visible)

    def close(self) -> None:
        self._qwidget.close()

    def _on_q_visibility_changed(self, visible: bool) -> None:
        if self._model:
            self._model.visible = visible

    def _on_q_cmap_changed(self, cmap: cmap.Colormap) -> None:
        if self._model:
            self._model.cmap = cmap

    def _on_q_clims_changed(self, clims: tuple[float, float]) -> None:
        if self._model:
            self._model.clims = ClimsManual(min=clims[0], max=clims[1])

    def _on_q_auto_changed(self, autoscale: bool) -> None:
        if self._model:
            if autoscale:
                self._model.clims = ClimsMinMax()
            else:
                clims = self._qwidget.clims.value()
                self._model.clims = ClimsManual(min=clims[0], max=clims[1])


<<<<<<< HEAD
class QRGBView(QLutView):
    def __init__(self) -> None:
        super().__init__()
        self._qwidget.cmap.setVisible(False)
        self._qwidget._layout.insertWidget(1, QLabel("RGB"))
=======
class ROIButton(QPushButton):
    def __init__(self, parent: QWidget | None = None):
        super().__init__(parent)
        self.setCheckable(True)
        self.setToolTip("Add ROI")
        self.setIcon(QIconifyIcon("mdi:vector-rectangle"))
>>>>>>> b3932383


class _QDimsSliders(QWidget):
    currentIndexChanged = Signal()

    def __init__(self, parent: QWidget | None = None) -> None:
        super().__init__(parent)
        self._sliders: dict[Hashable, QLabeledSlider] = {}
        self.setStyleSheet(SLIDER_STYLE)

        layout = QFormLayout(self)
        layout.setSpacing(2)
        layout.setFieldGrowthPolicy(QFormLayout.FieldGrowthPolicy.AllNonFixedFieldsGrow)
        layout.setContentsMargins(0, 0, 0, 0)

    def create_sliders(self, coords: Mapping[Hashable, Sequence]) -> None:
        """Update sliders with the given coordinate ranges."""
        layout = cast("QFormLayout", self.layout())
        for axis, _coords in coords.items():
            # Create a slider for axis if necessary
            if axis not in self._sliders:
                sld = QLabeledSlider(Qt.Orientation.Horizontal)
                sld.valueChanged.connect(self.currentIndexChanged)
                layout.addRow(str(axis), sld)
                self._sliders[axis] = sld

            # Update axis slider with coordinates
            sld = self._sliders[axis]
            if isinstance(_coords, range):
                sld.setRange(_coords.start, _coords.stop - 1)
                sld.setSingleStep(_coords.step)
            else:
                sld.setRange(0, len(_coords) - 1)
        self.currentIndexChanged.emit()

    def hide_dimensions(
        self, axes_to_hide: Container[Hashable], show_remainder: bool = True
    ) -> None:
        layout = cast("QFormLayout", self.layout())
        for ax, slider in self._sliders.items():
            if ax in axes_to_hide:
                layout.setRowVisible(slider, False)
            elif show_remainder:
                layout.setRowVisible(slider, True)

    def current_index(self) -> Mapping[AxisKey, int | slice]:
        """Return the current value of the sliders."""
        return {axis: slider.value() for axis, slider in self._sliders.items()}

    def set_current_index(self, value: Mapping[AxisKey, int | slice]) -> None:
        """Set the current value of the sliders."""
        changed = False
        # only emit signal if the value actually changed
        # NOTE: this may be unnecessary, since usually the only thing calling
        # set_current_index is the controller, which already knows the value
        # however, we use this method directly in testing and it's nice to ensure.
        with signals_blocked(self):
            for axis, val in value.items():
                if isinstance(val, slice):
                    raise NotImplementedError("Slices are not supported yet")
                if slider := self._sliders.get(axis):
                    if slider.value() != val:
                        changed = True
                        slider.setValue(val)
                else:  # pragma: no cover
                    warnings.warn(f"Axis {axis} not found in sliders", stacklevel=2)
        if changed:
            self.currentIndexChanged.emit()


class _UpCollapsible(QCollapsible):
    def __init__(
        self,
        title: str = "",
        parent: QWidget | None = None,
        expandedIcon: QIcon | str | None = "▼",
        collapsedIcon: QIcon | str | None = "▲",
    ):
        super().__init__(title, parent, expandedIcon, collapsedIcon)
        # little hack to make the lut collapsible take up less space
        layout = cast("QVBoxLayout", self.layout())
        layout.setContentsMargins(0, 0, 0, 0)
        layout.setSpacing(0)
        if (
            # look-before-leap on private attribute that may change
            hasattr(self, "_content") and (inner := self._content.layout()) is not None
        ):
            inner.setContentsMargins(0, 4, 0, 0)
            inner.setSpacing(0)

        self.setDuration(100)

        # this is a little hack to allow the buttons on the main view (below)
        # share the same row as the LUT toggle button
        layout.removeWidget(self._toggle_btn)
        self.btn_row = QHBoxLayout()
        self.btn_row.setContentsMargins(0, 0, 0, 0)
        self.btn_row.setSpacing(0)
        self.btn_row.addWidget(self._toggle_btn)
        self.btn_row.addStretch()
        layout.addLayout(self.btn_row)

    def setContent(self, content: QWidget) -> None:
        """Replace central widget (the widget that gets expanded/collapsed)."""
        self._content = content
        # this is different from upstream
        cast("QVBoxLayout", self.layout()).insertWidget(0, self._content)
        self._animation.setTargetObject(content)


# this is a PView ... but that would make a metaclass conflict
class _QArrayViewer(QWidget):
    def __init__(self, canvas_widget: QWidget, parent: QWidget | None = None):
        super().__init__(parent)

        self._canvas_widget = canvas_widget
        self.dims_sliders = _QDimsSliders(self)

        # place to display dataset summary
        self.data_info_label = QElidingLabel("", parent=self)
        # place to display arbitrary text
        self.hover_info_label = QElidingLabel("", self)

        # spinner to indicate progress
        self._progress_spinner = _QSpinner(canvas_widget)
        self._progress_spinner.hide()

        # the button that controls the display mode of the channels
        # not using QEnumComboBox because we want to exclude some values for now
        self.channel_mode_combo = QComboBox(self)
        self.channel_mode_combo.addItems(
            [
                ChannelMode.GRAYSCALE.value,
                ChannelMode.COMPOSITE.value,
                ChannelMode.RGBA.value,
            ]
        )

        # button to reset the zoom of the canvas
        # TODO: unify icons across all the view frontends in a new file
        set_range_icon = QIconifyIcon("fluent:full-screen-maximize-24-filled")
        self.set_range_btn = QPushButton(set_range_icon, "", self)

        # button to add a histogram
        add_histogram_icon = QIconifyIcon("foundation:graph-bar")
        self.histogram_btn = QPushButton(add_histogram_icon, "", self)

        # button to draw ROIs
        self._roi_handle: RectangularROIHandle | None = None
        self._selection: CanvasElement | None = None
        self.add_roi_btn = ROIButton()

        self.luts = _UpCollapsible(
            "LUTs",
            parent=self,
            expandedIcon=QIconifyIcon("bi:chevron-up", color="#888888"),
            collapsedIcon=QIconifyIcon("bi:chevron-down", color="#888888"),
        )
        self._btn_layout = self.luts.btn_row
        self._btn_layout.setParent(None)
        self.luts.expand()

        # button to change number of displayed dimensions
        self.ndims_btn = _DimToggleButton(self)

        self._btn_layout.addWidget(self.channel_mode_combo)
        self._btn_layout.addWidget(self.ndims_btn)
        self._btn_layout.addWidget(self.histogram_btn)
        self._btn_layout.addWidget(self.add_roi_btn)
        self._btn_layout.addWidget(self.set_range_btn)

        # above the canvas
        info_widget = QWidget()
        info = QHBoxLayout(info_widget)
        info.setContentsMargins(0, 0, 0, 2)
        info.setSpacing(0)
        info.addWidget(self.data_info_label)
        info_widget.setFixedHeight(16)

        left = QWidget()
        left_layout = QVBoxLayout(left)
        left_layout.setSpacing(2)
        left_layout.setContentsMargins(0, 0, 0, 0)
        left_layout.addWidget(info_widget)
        left_layout.addWidget(canvas_widget, 1)
        left_layout.addWidget(self.hover_info_label)
        left_layout.addWidget(self.dims_sliders)
        left_layout.addWidget(self.luts)
        left_layout.addLayout(self._btn_layout)

        self.splitter = QSplitter(Qt.Orientation.Vertical, self)
        self.splitter.addWidget(left)

        layout = QVBoxLayout(self)
        layout.setSpacing(2)
        layout.setContentsMargins(6, 6, 6, 6)
        layout.addWidget(self.splitter)

    def resizeEvent(self, a0: Any) -> None:
        # position at spinner the top right of the canvas_widget:
        canv, spinner = self._canvas_widget, self._progress_spinner
        pad = 4
        spinner.move(canv.width() - spinner.width() - pad, pad)
        super().resizeEvent(a0)

    def closeEvent(self, a0: Any) -> None:
        with suppress(AttributeError):
            del self._canvas_widget
        super().closeEvent(a0)


class QtArrayView(ArrayView):
    def __init__(
        self,
        canvas_widget: QWidget,
        data_model: _ArrayDataDisplayModel,
        viewer_model: ArrayViewerModel,
    ) -> None:
        self._data_model = data_model
        self._viewer_model = viewer_model
        self._qwidget = qwdg = _QArrayViewer(canvas_widget)
        qwdg.histogram_btn.clicked.connect(self._on_add_histogram_clicked)
        qwdg.add_roi_btn.toggled.connect(self._on_add_roi_clicked)

        self._viewer_model.events.connect(self._on_viewer_model_event)

        # TODO: use emit_fast
        qwdg.dims_sliders.currentIndexChanged.connect(self.currentIndexChanged.emit)
        qwdg.channel_mode_combo.currentTextChanged.connect(
            self._on_channel_mode_changed
        )
        qwdg.set_range_btn.clicked.connect(self.resetZoomClicked.emit)
        qwdg.ndims_btn.toggled.connect(self._on_ndims_toggled)

        self._visible_axes: Sequence[AxisKey] = []

    def add_lut_view(self, channel: ChannelKey = None) -> QLutView:
        view = QLutView()
        view = QRGBView() if channel == "RGB" else QLutView()
        self._qwidget.luts.addWidget(view.frontend_widget())
        return view

    def remove_lut_view(self, view: LutView) -> None:
        self._qwidget.luts.removeWidget(cast("QLutView", view).frontend_widget())

    def _on_channel_mode_changed(self, text: str) -> None:
        self.channelModeChanged.emit(ChannelMode(text))

    def _on_add_histogram_clicked(self) -> None:
        splitter = self._qwidget.splitter
        if hasattr(self, "_hist"):
            if not (sizes := splitter.sizes())[-1]:
                splitter.setSizes([self._qwidget.height() - 100, 100])
            else:
                splitter.setSizes([sum(sizes), 0])
        else:
            self.histogramRequested.emit()

    def add_histogram(self, widget: QWidget) -> None:
        if hasattr(self, "_hist"):
            raise RuntimeError("Only one histogram can be added at a time")
        self._hist = widget
        self._qwidget.splitter.addWidget(widget)
        self._qwidget.splitter.setSizes([self._qwidget.height() - 100, 100])

    def remove_histogram(self, widget: QWidget) -> None:
        widget.setParent(None)
        widget.deleteLater()

    def create_sliders(self, coords: Mapping[Hashable, Sequence]) -> None:
        """Update sliders with the given coordinate ranges."""
        self._qwidget.dims_sliders.create_sliders(coords)

    def hide_sliders(
        self, axes_to_hide: Container[Hashable], show_remainder: bool = True
    ) -> None:
        """Hide sliders based on visible axes."""
        self._qwidget.dims_sliders.hide_dimensions(axes_to_hide, show_remainder)

    def current_index(self) -> Mapping[AxisKey, int | slice]:
        """Return the current value of the sliders."""
        return self._qwidget.dims_sliders.current_index()

    def set_current_index(self, value: Mapping[AxisKey, int | slice]) -> None:
        """Set the current value of the sliders."""
        self._qwidget.dims_sliders.set_current_index(value)

    def _on_ndims_toggled(self, is_3d: bool) -> None:
        if len(self._visible_axes) > 2:
            if not is_3d:  # is now 2D
                self._visible_axes = self._visible_axes[-2:]
        else:
            z_ax = None
            if wrapper := self._data_model.data_wrapper:
                z_ax = wrapper.guess_z_axis()
            if z_ax is None:
                # get the last slider that is not in visible axes
                sld = reversed(self._qwidget.dims_sliders._sliders)
                z_ax = next(ax for ax in sld if ax not in self._visible_axes)
            self._visible_axes = (z_ax, *self._visible_axes)
        # TODO: a future PR may decide to set this on the model directly...
        # since we now have access to it.
        self.visibleAxesChanged.emit()

    def visible_axes(self) -> Sequence[AxisKey]:
        return self._visible_axes  # no widget to control this yet

    def set_visible_axes(self, axes: Sequence[AxisKey]) -> None:
        self._visible_axes = tuple(axes)
        self._qwidget.ndims_btn.setChecked(len(axes) > 2)

    def set_data_info(self, text: str) -> None:
        """Set the data info text, above the canvas."""
        self._qwidget.data_info_label.setText(text)

    def set_hover_info(self, text: str) -> None:
        """Set the hover info text, below the canvas."""
        self._qwidget.hover_info_label.setText(text)

    def set_channel_mode(self, mode: ChannelMode) -> None:
        """Set the channel mode button text."""
        self._qwidget.channel_mode_combo.setCurrentText(mode.value)

    def set_visible(self, visible: bool) -> None:
        self._qwidget.setVisible(visible)

    def close(self) -> None:
        self._qwidget.close()

    def frontend_widget(self) -> QWidget:
        return self._qwidget

    def _on_add_roi_clicked(self, checked: bool) -> None:
        self._viewer_model.interaction_mode = (
            InteractionMode.CREATE_ROI if checked else InteractionMode.PAN_ZOOM
        )

    def _on_viewer_model_event(self, info: EmissionInfo) -> None:
        sig_name = info.signal.name
        value = info.args[0]
        if sig_name == "show_progress_spinner":
            self._qwidget._progress_spinner.setVisible(value)
        if sig_name == "interaction_mode":
            # If leaving CanvasMode.CREATE_ROI, uncheck the ROI button
            new, old = info.args
            if old == InteractionMode.CREATE_ROI:
                self._qwidget.add_roi_btn.setChecked(False)
        elif sig_name == "show_histogram_button":
            self._qwidget.histogram_btn.setVisible(value)
        elif sig_name == "show_roi_button":
            self._qwidget.add_roi_btn.setVisible(value)
        elif sig_name == "show_channel_mode_selector":
            self._qwidget.channel_mode_combo.setVisible(value)
        elif sig_name == "show_reset_zoom_button":
            self._qwidget.set_range_btn.setVisible(value)
        elif sig_name == "show_3d_button":
            self._qwidget.ndims_btn.setVisible(value)<|MERGE_RESOLUTION|>--- conflicted
+++ resolved
@@ -227,20 +227,19 @@
                 self._model.clims = ClimsManual(min=clims[0], max=clims[1])
 
 
-<<<<<<< HEAD
 class QRGBView(QLutView):
     def __init__(self) -> None:
         super().__init__()
         self._qwidget.cmap.setVisible(False)
         self._qwidget._layout.insertWidget(1, QLabel("RGB"))
-=======
+
+
 class ROIButton(QPushButton):
     def __init__(self, parent: QWidget | None = None):
         super().__init__(parent)
         self.setCheckable(True)
         self.setToolTip("Add ROI")
         self.setIcon(QIconifyIcon("mdi:vector-rectangle"))
->>>>>>> b3932383
 
 
 class _QDimsSliders(QWidget):
