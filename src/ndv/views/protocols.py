from __future__ import annotations

from collections.abc import Sequence
from enum import Enum
from typing import TYPE_CHECKING, Any, Callable, Literal, Protocol, Union

<<<<<<< HEAD
=======
from psygnal import Signal

>>>>>>> e177d714
from ndv._types import MouseMoveEvent, MousePressEvent, MouseReleaseEvent

if TYPE_CHECKING:
    from collections.abc import Container, Hashable, Mapping, Sequence

    import cmap
    import numpy as np
    from qtpy.QtCore import Qt

    from ndv._types import AxisKey
    from ndv.models._array_display_model import ChannelMode


class PSignalInstance(Protocol):
    """The protocol that a signal instance must implement.

    In practice this will either be a `pyqtSignal/pyqtBoundSignal` or a
    `psygnal.SignalInstance`.
    """

    def connect(self, slot: Callable) -> Any:
        """Connect slot to this signal."""

    def disconnect(self, slot: Callable | None = None) -> Any:
        """Disconnect slot from this signal.

        If `None`, all slots should be disconnected.
        """

    def emit(self, *args: Any) -> Any:
        """Emits the signal with the given arguments."""


class PSignalDescriptor(Protocol):
    """Descriptor that returns a signal instance."""

    def __get__(self, instance: Any | None, owner: Any) -> PSignalInstance:
        """Returns the signal instance for this descriptor."""


PSignal = Union[PSignalDescriptor, PSignalInstance]


class PLutView(Protocol):
    """An (interactive) view of a LookUp Table (LUT)."""

    visibleChanged: PSignal
    autoscaleChanged: PSignal
    cmapChanged: PSignal
    climsChanged: PSignal
    gammaChanged: PSignal

    def set_name(self, name: str) -> None:
        """Defines the name of the view.

        Properties
        ----------
        name : str
            The name (label) of the LUT
        """

    def set_auto_scale(self, auto: bool) -> None:
        """Defines whether autoscale has been enabled.

        Autoscale defines whether the contrast limits (clims) are adjusted when the
        data changes.

        Properties
        ----------
        autoscale : bool
            True iff clims automatically changed on dataset alteration.
        """

    def set_colormap(self, cmap: cmap.Colormap) -> None:
        """Defines the colormap backing the view.

        Properties
        ----------
        lut : cmap.Colormap
            The object mapping scalar values to RGB(A) colors.
        """

    def set_clims(self, clims: tuple[float, float]) -> None:
        """Defines the input clims.

        The contrast limits (clims) are the input values mapped to the minimum and
        maximum (respectively) of the LUT.

        Properties
        ----------
        clims : tuple[float, float]
            The clims
        """

    def set_lut_visible(self, visible: bool) -> None:
        """Defines whether this view is visible.

        Properties
        ----------
        visible : bool
            True iff the view should be visible.
        """

    def set_gamma(self, gamma: float) -> None:
        """Defines the input gamma.

        properties
        ----------
        gamma : float
            The gamma
        """

    def setVisible(self, visible: bool) -> None:
        """Sets the visibility of the view/widget itself."""


<<<<<<< HEAD
class PHistogramCanvas(PLutView, Protocol):
    """A histogram-based view for LookUp Table (LUT) adjustment."""

    # TODO: Remove?
    def refresh(self) -> None: ...
    def on_mouse_press(self, event: MousePressEvent) -> bool: ...
    def on_mouse_release(self, event: MouseReleaseEvent) -> bool: ...
    def on_mouse_move(self, event: MouseMoveEvent) -> bool: ...

    def frontend_widget(self) -> Any:
        """Returns an object understood by the widget frontend."""

    def set_domain(self, bounds: tuple[float, float] | None = None) -> None:
        """Sets the domain of the view.

        TODO: What is the "extent of the data"? Is it the bounds of the
        histogram, or the bounds of (clims + histogram)?

        Properties
        ----------
        bounds : tuple[float, float] | None
            If a tuple, sets the displayed extremes of the x axis to the passed
            values. If None, sets them to the extent of the data instead.
        """

    def set_range(self, bounds: tuple[float, float] | None = None) -> None:
        """Sets the range of the view.

        Properties
        ----------
        bounds : tuple[float, float] | None
            If a tuple, sets the displayed extremes of the y axis to the passed
            values. If None, sets them to the extent of the data instead.
        """

    def set_vertical(self, vertical: bool) -> None:
        """Sets the axis of the domain.

        Properties
        ----------
        vertical : bool
            If true, views the domain along the y axis and the range along the x
            axis. If false, views the domain along the x axis and the range along
            the y axis.
        """

    def set_range_log(self, enabled: bool) -> None:
        """Sets the axis scale of the range.

        Properties
        ----------
        enabled : bool
            If true, the range will be displayed with a logarithmic (base 10)
            scale. If false, the range will be displayed with a linear scale.
        """

    def set_data(self, values: np.ndarray, bin_edges: np.ndarray) -> None:
        """Sets the histogram data.

        Properties
        ----------
        values : np.ndarray
            The histogram values.
        bin_edges : np.ndarray
            The bin edges of the histogram.
        """


=======
>>>>>>> e177d714
class CanvasElement(Protocol):
    """Protocol defining an interactive element on the Canvas."""

    @property
    def visible(self) -> bool:
        """Defines whether the element is visible on the canvas."""

    @visible.setter
    def visible(self, visible: bool) -> None:
        """Sets element visibility."""

    @property
    def can_select(self) -> bool:
        """Defines whether the element can be selected."""

    @property
    def selected(self) -> bool:
        """Returns element selection status."""

    @selected.setter
    def selected(self, selected: bool) -> None:
        """Sets element selection status."""

    def cursor_at(self, pos: Sequence[float]) -> CursorType | None:
        """Returns the element's cursor preference at the provided position."""

    def start_move(self, pos: Sequence[float]) -> None:
        """
        Behavior executed at the beginning of a "move" operation.

        In layman's terms, this is the behavior executed during the the "click"
        of a "click-and-drag".
        """

    def move(self, pos: Sequence[float]) -> None:
        """
        Behavior executed throughout a "move" operation.

        In layman's terms, this is the behavior executed during the "drag"
        of a "click-and-drag".
        """

    def remove(self) -> None:
        """Removes the element from the canvas."""


class PImageHandle(CanvasElement, Protocol):
    @property
    def data(self) -> np.ndarray: ...
    @data.setter
    def data(self, data: np.ndarray) -> None: ...
    @property
    def clim(self) -> Any: ...
    @clim.setter
    def clim(self, clims: tuple[float, float]) -> None: ...
    @property
    def cmap(self) -> cmap.Colormap: ...
    @cmap.setter
    def cmap(self, cmap: cmap.Colormap) -> None: ...


class PView(Protocol):
    """Primary protocol for top level, front-end viewers."""

    currentIndexChanged: PSignal
    resetZoomClicked: PSignal
<<<<<<< HEAD
    mouseMoved: PSignal  # Signal(_types.MouseMoveEvent)
    mousePressed: PSignal  # Signal(_types.MousePressEvent)
    mouseReleased: PSignal  # Signal(_types.MouseReleaseEvent)
=======
>>>>>>> e177d714
    channelModeChanged: PSignal

    def __init__(
        self,
        canvas_widget: Any,
        histogram_widget: Any,
        **kwargs: Any,
    ) -> None: ...
    def create_sliders(self, coords: Mapping[int, Sequence]) -> None: ...
    def current_index(self) -> Mapping[AxisKey, int | slice]: ...
    def set_current_index(self, value: Mapping[AxisKey, int | slice]) -> None: ...
    def set_channel_mode(self, mode: ChannelMode) -> None: ...
    def set_data_info(self, data_info: str) -> None:
        """Set info about the currently displayed data, usually above canvas."""

    def set_hover_info(self, hover_info: str) -> None:
        """Set info about the current hover position, usually below canvas."""

    def hide_sliders(
        self, axes_to_hide: Container[Hashable], *, show_remainder: bool = ...
    ) -> None: ...
    def add_lut_view(self) -> PLutView: ...
    def remove_lut_view(self, view: PLutView) -> None: ...
    def show(self) -> None: ...
    def hide(self) -> None: ...


class PRoiHandle(CanvasElement, Protocol):
    @property
    def vertices(self) -> Sequence[Sequence[float]]: ...
    @vertices.setter
    def vertices(self, data: Sequence[Sequence[float]]) -> None: ...
    @property
    def color(self) -> Any: ...
    @color.setter
    def color(self, color: cmap.Color) -> None: ...
    @property
    def border_color(self) -> Any: ...
    @border_color.setter
    def border_color(self, color: cmap.Color) -> None: ...


# TODO: it's becoming confusing whether these are meant to be protocols or bases


class Mouseable(Protocol):
    mouseMoved: PSignal = Signal(MouseMoveEvent)
    mousePressed: PSignal = Signal(MousePressEvent)
    mouseReleased: PSignal = Signal(MouseReleaseEvent)

    def on_mouse_move(self, event: MouseMoveEvent) -> bool:
        return False

    def on_mouse_press(self, event: MousePressEvent) -> bool:
        return False

    def on_mouse_release(self, event: MouseReleaseEvent) -> bool:
        return False


class PCanvas(Mouseable, Protocol):
    def __init__(self) -> None: ...
    def set_ndim(self, ndim: Literal[2, 3]) -> None: ...
    def set_range(
        self,
        x: tuple[float, float] | None = None,
        y: tuple[float, float] | None = None,
        z: tuple[float, float] | None = None,
        margin: float = ...,
    ) -> None: ...
    def refresh(self) -> None: ...
    def frontend_widget(self) -> Any: ...
    def add_image(
        self,
        data: np.ndarray | None = ...,
        cmap: cmap.Colormap | None = ...,
        clims: tuple[float, float] | None = ...,
    ) -> PImageHandle: ...
    def add_volume(
        self, data: np.ndarray | None = ..., cmap: cmap.Colormap | None = ...
    ) -> PImageHandle: ...
    def canvas_to_world(
        self, pos_xy: tuple[float, float]
    ) -> tuple[float, float, float]:
        """Map XY canvas position (pixels) to XYZ coordinate in world space."""

    def elements_at(self, pos_xy: tuple[float, float]) -> list[CanvasElement]: ...
    def add_roi(
        self,
        vertices: Sequence[tuple[float, float]] | None = None,
        color: cmap.Color | None = None,
        border_color: cmap.Color | None = None,
    ) -> PRoiHandle: ...


class PHistogramCanvas(PLutView, Mouseable, Protocol):
    """A histogram-based view for LookUp Table (LUT) adjustment."""

    # TODO: Remove?
    def refresh(self) -> None: ...

    def frontend_widget(self) -> Any:
        """Returns an object understood by the widget frontend."""

    def set_domain(self, bounds: tuple[float, float] | None = None) -> None:
        """Sets the domain of the view.

        TODO: What is the "extent of the data"? Is it the bounds of the
        histogram, or the bounds of (clims + histogram)?

        Properties
        ----------
        bounds : tuple[float, float] | None
            If a tuple, sets the displayed extremes of the x axis to the passed
            values. If None, sets them to the extent of the data instead.
        """

    def set_range(self, bounds: tuple[float, float] | None = None) -> None:
        """Sets the range of the view.

        Properties
        ----------
        bounds : tuple[float, float] | None
            If a tuple, sets the displayed extremes of the y axis to the passed
            values. If None, sets them to the extent of the data instead.
        """

    def set_vertical(self, vertical: bool) -> None:
        """Sets the axis of the domain.

        Properties
        ----------
        vertical : bool
            If true, views the domain along the y axis and the range along the x
            axis. If false, views the domain along the x axis and the range along
            the y axis.
        """

    def set_range_log(self, enabled: bool) -> None:
        """Sets the axis scale of the range.

        Properties
        ----------
        enabled : bool
            If true, the range will be displayed with a logarithmic (base 10)
            scale. If false, the range will be displayed with a linear scale.
        """

    def set_data(self, values: np.ndarray, bin_edges: np.ndarray) -> None:
        """Sets the histogram data.

        Properties
        ----------
        values : np.ndarray
            The histogram values.
        bin_edges : np.ndarray
            The bin edges of the histogram.
        """


class CursorType(Enum):
    DEFAULT = "default"
    V_ARROW = "v_arrow"
    H_ARROW = "h_arrow"
    ALL_ARROW = "all_arrow"
    BDIAG_ARROW = "bdiag_arrow"
    FDIAG_ARROW = "fdiag_arrow"

    def to_qt(self) -> Qt.CursorShape:
        """Converts CursorType to Qt.CursorShape."""
        from qtpy.QtCore import Qt

        return {
            CursorType.DEFAULT: Qt.CursorShape.ArrowCursor,
            CursorType.V_ARROW: Qt.CursorShape.SizeVerCursor,
            CursorType.H_ARROW: Qt.CursorShape.SizeHorCursor,
            CursorType.ALL_ARROW: Qt.CursorShape.SizeAllCursor,
            CursorType.BDIAG_ARROW: Qt.CursorShape.SizeBDiagCursor,
            CursorType.FDIAG_ARROW: Qt.CursorShape.SizeFDiagCursor,
        }[self]<|MERGE_RESOLUTION|>--- conflicted
+++ resolved
@@ -4,11 +4,8 @@
 from enum import Enum
 from typing import TYPE_CHECKING, Any, Callable, Literal, Protocol, Union
 
-<<<<<<< HEAD
-=======
 from psygnal import Signal
 
->>>>>>> e177d714
 from ndv._types import MouseMoveEvent, MousePressEvent, MouseReleaseEvent
 
 if TYPE_CHECKING:
@@ -125,77 +122,6 @@
         """Sets the visibility of the view/widget itself."""
 
 
-<<<<<<< HEAD
-class PHistogramCanvas(PLutView, Protocol):
-    """A histogram-based view for LookUp Table (LUT) adjustment."""
-
-    # TODO: Remove?
-    def refresh(self) -> None: ...
-    def on_mouse_press(self, event: MousePressEvent) -> bool: ...
-    def on_mouse_release(self, event: MouseReleaseEvent) -> bool: ...
-    def on_mouse_move(self, event: MouseMoveEvent) -> bool: ...
-
-    def frontend_widget(self) -> Any:
-        """Returns an object understood by the widget frontend."""
-
-    def set_domain(self, bounds: tuple[float, float] | None = None) -> None:
-        """Sets the domain of the view.
-
-        TODO: What is the "extent of the data"? Is it the bounds of the
-        histogram, or the bounds of (clims + histogram)?
-
-        Properties
-        ----------
-        bounds : tuple[float, float] | None
-            If a tuple, sets the displayed extremes of the x axis to the passed
-            values. If None, sets them to the extent of the data instead.
-        """
-
-    def set_range(self, bounds: tuple[float, float] | None = None) -> None:
-        """Sets the range of the view.
-
-        Properties
-        ----------
-        bounds : tuple[float, float] | None
-            If a tuple, sets the displayed extremes of the y axis to the passed
-            values. If None, sets them to the extent of the data instead.
-        """
-
-    def set_vertical(self, vertical: bool) -> None:
-        """Sets the axis of the domain.
-
-        Properties
-        ----------
-        vertical : bool
-            If true, views the domain along the y axis and the range along the x
-            axis. If false, views the domain along the x axis and the range along
-            the y axis.
-        """
-
-    def set_range_log(self, enabled: bool) -> None:
-        """Sets the axis scale of the range.
-
-        Properties
-        ----------
-        enabled : bool
-            If true, the range will be displayed with a logarithmic (base 10)
-            scale. If false, the range will be displayed with a linear scale.
-        """
-
-    def set_data(self, values: np.ndarray, bin_edges: np.ndarray) -> None:
-        """Sets the histogram data.
-
-        Properties
-        ----------
-        values : np.ndarray
-            The histogram values.
-        bin_edges : np.ndarray
-            The bin edges of the histogram.
-        """
-
-
-=======
->>>>>>> e177d714
 class CanvasElement(Protocol):
     """Protocol defining an interactive element on the Canvas."""
 
@@ -262,12 +188,6 @@
 
     currentIndexChanged: PSignal
     resetZoomClicked: PSignal
-<<<<<<< HEAD
-    mouseMoved: PSignal  # Signal(_types.MouseMoveEvent)
-    mousePressed: PSignal  # Signal(_types.MousePressEvent)
-    mouseReleased: PSignal  # Signal(_types.MouseReleaseEvent)
-=======
->>>>>>> e177d714
     channelModeChanged: PSignal
 
     def __init__(
