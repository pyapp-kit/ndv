from __future__ import annotations

import warnings
from contextlib import suppress
from typing import TYPE_CHECKING, Any, Callable, Literal, cast
from weakref import WeakKeyDictionary

import cmap
import numpy as np
import pygfx
import pylinalg as la

from ndv.views._mouse_events import filter_mouse_events
from ndv.views.protocols import CursorType, PCanvas

if TYPE_CHECKING:
    from collections.abc import Sequence
    from typing import TypeAlias

    from pygfx.materials import ImageBasicMaterial
    from pygfx.resources import Texture
    from wgpu.gui.jupyter import JupyterWgpuCanvas
    from wgpu.gui.qt import QWgpuCanvas

    from ndv.views.protocols import CanvasElement

    WgpuCanvas: TypeAlias = QWgpuCanvas | JupyterWgpuCanvas


def _is_inside(bounding_box: np.ndarray, pos: Sequence[float]) -> bool:
    return bool(
        bounding_box[0, 0] + 0.5 <= pos[0]
        and pos[0] <= bounding_box[1, 0] + 0.5
        and bounding_box[0, 1] + 0.5 <= pos[1]
        and pos[1] <= bounding_box[1, 1] + 0.5
    )


class PyGFXImageHandle:
    def __init__(self, image: pygfx.Image | pygfx.Volume, render: Callable) -> None:
        self._image = image
        self._render = render
        self._grid = cast("Texture", image.geometry.grid)
        self._material = cast("ImageBasicMaterial", image.material)

    @property
    def data(self) -> np.ndarray:
        return self._grid.data  # type: ignore [no-any-return]

    @data.setter
    def data(self, data: np.ndarray) -> None:
        self._grid.data[:] = data
        self._grid.update_range((0, 0, 0), self._grid.size)

    @property
    def visible(self) -> bool:
        return bool(self._image.visible)

    @visible.setter
    def visible(self, visible: bool) -> None:
        self._image.visible = visible
        self._render()

    @property
    def can_select(self) -> bool:
        return False

    @property
    def selected(self) -> bool:
        return False

    @selected.setter
    def selected(self, selected: bool) -> None:
        raise NotImplementedError("Images cannot be selected")

    @property
    def clim(self) -> Any:
        return self._material.clim

    @clim.setter
    def clim(self, clims: tuple[float, float]) -> None:
        self._material.clim = clims
        self._render()

    @property
    def cmap(self) -> cmap.Colormap:
        return self._cmap

    @cmap.setter
    def cmap(self, cmap: cmap.Colormap) -> None:
        self._cmap = cmap
        self._material.map = cmap.to_pygfx()
        self._render()

    def start_move(self, pos: Sequence[float]) -> None:
        pass

    def move(self, pos: Sequence[float]) -> None:
        pass

    def remove(self) -> None:
        if (par := self._image.parent) is not None:
            par.remove(self._image)

    def cursor_at(self, pos: Sequence[float]) -> CursorType | None:
        return None


class PyGFXRoiHandle(pygfx.WorldObject):
    _render: Callable = lambda _: None

    def __init__(self, render: Callable, *args: Any, **kwargs: Any) -> None:
        super().__init__(*args, *kwargs)
        self._fill = self._create_fill()
        if self._fill:
            self.add(self._fill)
        self._outline = self._create_outline()
        if self._outline:
            self.add(self._outline)
        self._handles = self._create_handles()
        if self._handles:
            self.add(self._handles)

        self._render = render

    def _create_fill(self) -> pygfx.Mesh | None:
        # To be implemented by subclasses needing a fill
        return None

    def _create_outline(self) -> pygfx.Line | None:
        # To be implemented by subclasses needing an outline
        return None

    def _create_handles(self) -> pygfx.Points | None:
        # To be implemented by subclasses needing handles
        return None

    @property
    def vertices(self) -> Sequence[Sequence[float]]:
        # To be implemented by subclasses
        raise NotImplementedError("Must be implemented in subclasses")

    @vertices.setter
    def vertices(self, data: Sequence[Sequence[float]]) -> None:
        # To be implemented by subclasses
        raise NotImplementedError("Must be implemented in subclasses")

    @property
    def visible(self) -> bool:
        if self._outline:
            return bool(self._outline.visible)
        if self._fill:
            return bool(self._fill.visible)
        # Nothing to see
        return False

    @visible.setter
    def visible(self, visible: bool) -> None:
        if fill := getattr(self, "_fill", None):
            fill.visible = visible
        if outline := getattr(self, "_outline", None):
            outline.visible = visible
        if handles := getattr(self, "_handles", None):
            handles.visible = self.selected
        self._render()

    @property
    def can_select(self) -> bool:
        return True

    @property
    def selected(self) -> bool:
        if self._handles:
            return bool(self._handles.visible)
        # Can't be selected without handles
        return False

    @selected.setter
    def selected(self, selected: bool) -> None:
        if self._handles:
            self._handles.visible = selected

    @property
    def color(self) -> Any:
        if self._fill:
            return cmap.Color(self._fill.material.color)
        return cmap.Color("transparent")

    @color.setter
    def color(self, color: cmap.Color | None = None) -> None:
        if self._fill:
            if color is None:
                color = cmap.Color("transparent")
            if not isinstance(color, cmap.Color):
                color = cmap.Color(color)
            self._fill.material.color = color.rgba
            self._render()

    @property
    def border_color(self) -> Any:
        if self._outline:
            return cmap.Color(self._outline.material.color)
        return cmap.Color("transparent")

    @border_color.setter
    def border_color(self, color: cmap.Color | None = None) -> None:
        if self._outline:
            if color is None:
                color = cmap.Color("yellow")
            if not isinstance(color, cmap.Color):
                color = cmap.Color(color)
            self._outline.material.color = color.rgba
            self._render()

    def start_move(self, pos: Sequence[float]) -> None:
        # To be implemented by subclasses
        raise NotImplementedError("Must be implemented in subclasses")

    def move(self, pos: Sequence[float]) -> None:
        # To be implemented by subclasses
        raise NotImplementedError("Must be implemented in subclasses")

    def remove(self) -> None:
        if (par := self.parent) is not None:
            par.remove(self)

    def cursor_at(self, pos: Sequence[float]) -> CursorType | None:
        # To be implemented by subclasses
        raise NotImplementedError("Must be implemented in subclasses")


class RectangularROIHandle(PyGFXRoiHandle):
    def __init__(
        self, render: Callable, canvas_to_world: Callable, *args: Any, **kwargs: Any
    ) -> None:
        self._point_rad = 5  # PIXELS
        self._positions: np.ndarray = np.zeros((5, 3), dtype=np.float32)

        super().__init__(render, *args, *kwargs)
        self._canvas_to_world = canvas_to_world

        # drag_reference defines the offset between where the user clicks and the center
        # of the rectangle
        self._drag_idx: int | None = None
        self._offset = np.zeros((5, 2))
        self._on_drag = [
            self._move_handle_0,
            self._move_handle_1,
            self._move_handle_2,
            self._move_handle_3,
        ]

    @property
    def vertices(self) -> Sequence[Sequence[float]]:
        # Buffer object
        return [p[:2] for p in self._positions]

    @vertices.setter
    def vertices(self, vertices: Sequence[Sequence[float]]) -> None:
        if len(vertices) != 4 or any(len(v) != 2 for v in vertices):
            raise Exception("Only 2D rectangles are currently supported")
        is_aligned = (
            vertices[0][1] == vertices[1][1]
            and vertices[1][0] == vertices[2][0]
            and vertices[2][1] == vertices[3][1]
            and vertices[3][0] == vertices[0][0]
        )
        if not is_aligned:
            raise Exception(
                "Only rectangles aligned with the axes are currently supported"
            )

        # Update each handle
        self._positions[:-1, :2] = vertices
        self._positions[-1, :2] = vertices[0]
        self._refresh()

    def start_move(self, pos: Sequence[float]) -> None:
        self._drag_idx = self._handle_hover_idx(pos)

        if self._drag_idx is None:
            self._offset[:, :] = self._positions[:, :2] - pos[:2]

    def move(self, pos: Sequence[float]) -> None:
        if self._drag_idx is not None:
            self._on_drag[self._drag_idx](pos)
        else:
            # TODO: We could potentially do this smarter via transforms
            self._positions[:, :2] = self._offset[:, :2] + pos[:2]
        self._refresh()

    def _move_handle_0(self, pos: Sequence[float]) -> None:
        # NB pygfx requires (idx 0) = (idx 4)
        self._positions[0, :2] = pos[:2]
        self._positions[4, :2] = pos[:2]

        self._positions[3, 0] = pos[0]
        self._positions[1, 1] = pos[1]

    def _move_handle_1(self, pos: Sequence[float]) -> None:
        self._positions[1, :2] = pos[:2]

        self._positions[2, 0] = pos[0]
        # NB pygfx requires (idx 0) = (idx 4)
        self._positions[0, 1] = pos[1]
        self._positions[4, 1] = pos[1]

    def _move_handle_2(self, pos: Sequence[float]) -> None:
        self._positions[2, :2] = pos[:2]

        self._positions[1, 0] = pos[0]
        self._positions[3, 1] = pos[1]

    def _move_handle_3(self, pos: Sequence[float]) -> None:
        self._positions[3, :2] = pos[:2]

        # NB pygfx requires (idx 0) = (idx 4)
        self._positions[0, 0] = pos[0]
        self._positions[4, 0] = pos[0]
        self._positions[2, 1] = pos[1]

    def _create_fill(self) -> pygfx.Mesh | None:
        fill = pygfx.Mesh(
            geometry=pygfx.Geometry(
                positions=self._positions,
                indices=np.array([[0, 1, 2, 3]], dtype=np.int32),
            ),
            material=pygfx.MeshBasicMaterial(color=(0, 0, 0, 0)),
        )
        return fill

    def _create_outline(self) -> pygfx.Line | None:
        outline = pygfx.Line(
            geometry=pygfx.Geometry(
                positions=self._positions,
                indices=np.array([[0, 1, 2, 3]], dtype=np.int32),
            ),
            material=pygfx.LineMaterial(thickness=1, color=(0, 0, 0, 0)),
        )
        return outline

    def _create_handles(self) -> pygfx.Points | None:
        geometry = pygfx.Geometry(positions=self._positions[:-1])
        handles = pygfx.Points(
            geometry=geometry,
            # FIXME Size in pixels is not ideal for selection.
            # TODO investigate what size_mode = vertex does...
            material=pygfx.PointsMaterial(color=(1, 1, 1), size=1.5 * self._point_rad),
        )

        # NB: Default bounding box for points does not consider the radius of
        # those points. We need to HACK it for handle selection
        def get_handle_bb(old: Callable[[], np.ndarray]) -> Callable[[], np.ndarray]:
            def new_get_bb() -> np.ndarray:
                bb = old().copy()
                bb[0, :2] -= self._point_rad
                bb[1, :2] += self._point_rad
                return bb

            return new_get_bb

        geometry.get_bounding_box = get_handle_bb(geometry.get_bounding_box)
        return handles

    def _refresh(self) -> None:
        if self._fill:
            self._fill.geometry.positions.data[:, :] = self._positions
            self._fill.geometry.positions.update_range()
        if self._outline:
            self._outline.geometry.positions.data[:, :] = self._positions
            self._outline.geometry.positions.update_range()
        if self._handles:
            self._handles.geometry.positions.data[:, :] = self._positions[:-1]
            self._handles.geometry.positions.update_range()
        self._render()

    def _handle_hover_idx(self, pos: Sequence[float]) -> int | None:
        # FIXME: Ideally, Renderer.get_pick_info would do this for us. But it
        # seems broken.
        for i, p in enumerate(self._positions[:-1]):
            if (p[0] - pos[0]) ** 2 + (p[1] - pos[1]) ** 2 <= self._point_rad**2:
                return i
        return None

    def cursor_at(self, canvas_pos: Sequence[float]) -> CursorType | None:
        # Convert canvas -> world
        world_pos = self._canvas_to_world(canvas_pos)
        # Step 1: Check if over handle
        if (idx := self._handle_hover_idx(world_pos)) is not None:
            if np.array_equal(
                self._positions[idx], self._positions.min(axis=0)
            ) or np.array_equal(self._positions[idx], self._positions.max(axis=0)):
                return CursorType.FDIAG_ARROW
            return CursorType.BDIAG_ARROW

        # Step 2: Check if over ROI
        if self._outline:
            roi_bb = self._outline.geometry.get_bounding_box()
            if _is_inside(roi_bb, world_pos):
                return CursorType.ALL_ARROW
        return None


def get_canvas_class() -> WgpuCanvas:
    from ndv.views._app import GuiFrontend, gui_frontend

    frontend = gui_frontend()
    if frontend == GuiFrontend.QT:
        from qtpy.QtCore import QSize
        from wgpu.gui import qt

        class QWgpuCanvas(qt.QWgpuCanvas):
            def installEventFilter(self, filter: Any) -> None:
                self._subwidget.installEventFilter(filter)

            def sizeHint(self) -> QSize:
                return QSize(self.width(), self.height())

        return QWgpuCanvas
    if frontend == GuiFrontend.JUPYTER:
        from wgpu.gui.jupyter import JupyterWgpuCanvas

        return JupyterWgpuCanvas


class PyGFXViewerCanvas(PCanvas):
    """pygfx-based canvas wrapper."""

    def __init__(self) -> None:
        self._current_shape: tuple[int, ...] = ()
        self._last_state: dict[Literal[2, 3], Any] = {}

        cls = get_canvas_class()
        self._canvas = cls(size=(600, 600))
        # this filter needs to remain in scope for the lifetime of the canvas
        # or mouse events will not be intercepted
        # the returned function can be called to remove the filter, (and it also
        # closes on the event filter and keeps it in scope).
        self._disconnect_mouse_events = filter_mouse_events(self._canvas, self)

        self._renderer = pygfx.renderers.WgpuRenderer(self._canvas)
        try:
            # requires https://github.com/pygfx/pygfx/pull/752
            self._renderer.blend_mode = "additive"
        except ValueError:
            warnings.warn(
                "This version of pygfx does not yet support additive blending.",
                stacklevel=3,
            )
            self._renderer.blend_mode = "weighted_depth"

        self._scene = pygfx.Scene()
        self._camera: pygfx.Camera | None = None
        self._ndim: Literal[2, 3] | None = None

        self._elements: WeakKeyDictionary = WeakKeyDictionary()

<<<<<<< HEAD
    def frontend_widget(self) -> QWidget:
        return cast("QWidget", self._canvas)
=======
    def frontend_widget(self) -> Any:
        return self._canvas
>>>>>>> f339e312

    def set_ndim(self, ndim: Literal[2, 3]) -> None:
        """Set the number of dimensions of the displayed data."""
        if ndim == self._ndim:
            return
        elif self._ndim is not None and self._camera is not None:
            # remember the current state before switching to the new camera
            self._last_state[self._ndim] = self._camera.get_state()

        self._ndim = ndim
        if ndim == 3:
            self._camera = cam = pygfx.PerspectiveCamera(0, 1)
            cam.show_object(self._scene, up=(0, -1, 0), view_dir=(0, 0, 1))
            controller = pygfx.OrbitController(cam, register_events=self._renderer)
            zoom = "zoom"
            # FIXME: there is still an issue with rotational centration.
            # the controller is not rotating around the middle of the volume...
            # but I think it might actually be a pygfx issue... the critical state
            # seems to be somewhere outside of the camera's get_state dict.
        else:
            self._camera = cam = pygfx.OrthographicCamera(512, 512)
            cam.local.scale_y = -1
            cam.local.position = (256, 256, 0)
            controller = pygfx.PanZoomController(cam, register_events=self._renderer)
            zoom = "zoom_to_point"

        self._controller = controller
        # increase zoom wheel gain
        self._controller.controls.update({"wheel": (zoom, "push", -0.005)})

        # restore the previous state if it exists
        if state := self._last_state.get(ndim):
            cam.set_state(state)

    def add_image(
        self,
        data: np.ndarray | None = None,
        cmap: cmap.Colormap | None = None,
        clims: tuple[float, float] | None = None,
    ) -> PyGFXImageHandle:
        """Add a new Image node to the scene."""
        tex = pygfx.Texture(data, dim=2)
        image = pygfx.Image(
            pygfx.Geometry(grid=tex),
            # depth_test=False for additive-like blending
            pygfx.ImageBasicMaterial(depth_test=False),
        )
        self._scene.add(image)

        if data is not None:
            self._current_shape, prev_shape = data.shape, self._current_shape
            if not prev_shape:
                self.set_range()

        # FIXME: I suspect there are more performant ways to refresh the canvas
        # look into it.
        handle = PyGFXImageHandle(image, self.refresh)
        if cmap is not None:
            handle.cmap = cmap
        if clims is not None:
            handle.clim = clims
        self._elements[image] = handle
        return handle

    def add_volume(
        self, data: np.ndarray | None = None, cmap: cmap.Colormap | None = None
    ) -> PyGFXImageHandle:
        tex = pygfx.Texture(data, dim=3)
        vol = pygfx.Volume(
            pygfx.Geometry(grid=tex),
            # depth_test=False for additive-like blending
            pygfx.VolumeRayMaterial(interpolation="nearest", depth_test=False),
        )
        self._scene.add(vol)

        if data is not None:
            vol.local_position = [-0.5 * i for i in data.shape[::-1]]
            self._current_shape, prev_shape = data.shape, self._current_shape
            if len(prev_shape) != 3:
                self.set_range()

        # FIXME: I suspect there are more performant ways to refresh the canvas
        # look into it.
        handle = PyGFXImageHandle(vol, self.refresh)
        if cmap is not None:
            handle.cmap = cmap
        self._elements[vol] = handle
        return handle

    def add_roi(
        self,
        vertices: Sequence[tuple[float, float]] | None = None,
        color: cmap.Color | None = None,
        border_color: cmap.Color | None = None,
    ) -> PyGFXRoiHandle:
        """Add a new Rectangular ROI node to the scene."""
        handle = RectangularROIHandle(self.refresh, self.canvas_to_world)
        handle.visible = False
        self._scene.add(handle)
        if vertices:
            handle.vertices = vertices
        handle.color = color
        handle.border_color = border_color

        self._elements[handle] = handle
        return handle

    def set_range(
        self,
        x: tuple[float, float] | None = None,
        y: tuple[float, float] | None = None,
        z: tuple[float, float] | None = None,
        margin: float = 0.05,
    ) -> None:
        """Update the range of the PanZoomCamera.

        When called with no arguments, the range is set to the full extent of the data.
        """
        if not self._scene.children or self._camera is None:
            return

        cam = self._camera
        cam.show_object(self._scene)

        width, height, depth = np.ptp(self._scene.get_world_bounding_box(), axis=0)
        if width < 0.01:
            width = 1
        if height < 0.01:
            height = 1
        cam.width = width
        cam.height = height
        cam.zoom = 1 - margin
        self.refresh()

    def refresh(self) -> None:
        with suppress(AttributeError):
            self._canvas.update()
        self._canvas.request_draw(self._animate)

    def _animate(self) -> None:
        self._renderer.render(self._scene, self._camera)

    def canvas_to_world(
        self, pos_xy: tuple[float, float]
    ) -> tuple[float, float, float]:
        """Map XY canvas position (pixels) to XYZ coordinate in world space."""
        # Code adapted from:
        # https://github.com/pygfx/pygfx/pull/753/files#diff-173d643434d575e67f8c0a5bf2d7ea9791e6e03a4e7a64aa5fa2cf4172af05cdR395
        viewport = pygfx.Viewport.from_viewport_or_renderer(self._renderer)
        if not viewport.is_inside(*pos_xy):
            return (-1, -1, -1)

        # Get position relative to viewport
        pos_rel = (
            pos_xy[0] - viewport.rect[0],
            pos_xy[1] - viewport.rect[1],
        )

        vs = viewport.logical_size

        # Convert position to NDC
        x = pos_rel[0] / vs[0] * 2 - 1
        y = -(pos_rel[1] / vs[1] * 2 - 1)
        pos_ndc = (x, y, 0)

        if self._camera:
            pos_ndc += la.vec_transform(
                self._camera.world.position, self._camera.camera_matrix
            )
            pos_world = la.vec_unproject(pos_ndc[:2], self._camera.camera_matrix)

            # NB In vispy, (0.5,0.5) is a center of an image pixel, while in pygfx
            # (0,0) is the center. We conform to vispy's standard.
            return (pos_world[0] + 0.5, pos_world[1] + 0.5, pos_world[2] + 0.5)
        else:
            return (-1, -1, -1)

    def elements_at(self, pos_xy: tuple[float, float]) -> list[CanvasElement]:
        """Obtains all elements located at pos."""
        # FIXME: Ideally, Renderer.get_pick_info would do this and
        # canvas_to_world for us. But it seems broken.
        elements: list[CanvasElement] = []
        pos = self.canvas_to_world((pos_xy[0], pos_xy[1]))
        for c in self._scene.children:
            bb = c.get_bounding_box()
            if _is_inside(bb, pos):
                element = cast("CanvasElement", self._elements.get(c))
                elements.append(element)
        return elements<|MERGE_RESOLUTION|>--- conflicted
+++ resolved
@@ -455,13 +455,8 @@
 
         self._elements: WeakKeyDictionary = WeakKeyDictionary()
 
-<<<<<<< HEAD
-    def frontend_widget(self) -> QWidget:
-        return cast("QWidget", self._canvas)
-=======
     def frontend_widget(self) -> Any:
         return self._canvas
->>>>>>> f339e312
 
     def set_ndim(self, ndim: Literal[2, 3]) -> None:
         """Set the number of dimensions of the displayed data."""
