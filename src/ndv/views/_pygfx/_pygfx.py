from __future__ import annotations

import warnings
from contextlib import suppress
from typing import TYPE_CHECKING, Any, Callable, Literal, cast
from weakref import WeakKeyDictionary

import cmap
import numpy as np
import pygfx
import pylinalg as la

from ndv.views._mouse_events import filter_mouse_events
from ndv.views.protocols import CursorType, PCanvas

if TYPE_CHECKING:
    from collections.abc import Sequence
    from typing import TypeAlias

    from pygfx.materials import ImageBasicMaterial
    from pygfx.resources import Texture
<<<<<<< HEAD
=======
    from wgpu.gui.jupyter import JupyterWgpuCanvas
    from wgpu.gui.qt import QWgpuCanvas
>>>>>>> ff37483f

    from ndv.views.protocols import CanvasElement

    WgpuCanvas: TypeAlias = QWgpuCanvas | JupyterWgpuCanvas


def _is_inside(bounding_box: np.ndarray, pos: Sequence[float]) -> bool:
    return bool(
        bounding_box[0, 0] + 0.5 <= pos[0]
        and pos[0] <= bounding_box[1, 0] + 0.5
        and bounding_box[0, 1] + 0.5 <= pos[1]
        and pos[1] <= bounding_box[1, 1] + 0.5
    )


class PyGFXImageHandle:
    def __init__(self, image: pygfx.Image | pygfx.Volume, render: Callable) -> None:
        self._image = image
        self._render = render
        self._grid = cast("Texture", image.geometry.grid)
        self._material = cast("ImageBasicMaterial", image.material)

    @property
    def data(self) -> np.ndarray:
        return self._grid.data  # type: ignore [no-any-return]

    @data.setter
    def data(self, data: np.ndarray) -> None:
        self._grid.data[:] = data
        self._grid.update_range((0, 0, 0), self._grid.size)

    @property
    def visible(self) -> bool:
        return bool(self._image.visible)

    @visible.setter
    def visible(self, visible: bool) -> None:
        self._image.visible = visible
        self._render()

    @property
    def can_select(self) -> bool:
        return False

    @property
    def selected(self) -> bool:
        return False

    @selected.setter
    def selected(self, selected: bool) -> None:
        raise NotImplementedError("Images cannot be selected")

    @property
    def clim(self) -> Any:
        return self._material.clim

    @clim.setter
    def clim(self, clims: tuple[float, float]) -> None:
        self._material.clim = clims
        self._render()

    @property
    def gamma(self) -> float:
        return 1

    @gamma.setter
    def gamma(self, gamma: float) -> None:
        # self._material.gamma = gamma
        # self._render()
        warnings.warn("Gamma correction is not supported in pygfx", stacklevel=2)

    @property
    def cmap(self) -> cmap.Colormap:
        return self._cmap

    @cmap.setter
    def cmap(self, cmap: cmap.Colormap) -> None:
        self._cmap = cmap
        self._material.map = cmap.to_pygfx()
        self._render()

    def start_move(self, pos: Sequence[float]) -> None:
        pass

    def move(self, pos: Sequence[float]) -> None:
        pass

    def remove(self) -> None:
        if (par := self._image.parent) is not None:
            par.remove(self._image)

    def cursor_at(self, pos: Sequence[float]) -> CursorType | None:
        return None


class PyGFXRoiHandle(pygfx.WorldObject):
    _render: Callable = lambda _: None

    def __init__(self, render: Callable, *args: Any, **kwargs: Any) -> None:
        super().__init__(*args, *kwargs)
        self._fill = self._create_fill()
        if self._fill:
            self.add(self._fill)
        self._outline = self._create_outline()
        if self._outline:
            self.add(self._outline)
        self._handles = self._create_handles()
        if self._handles:
            self.add(self._handles)

        self._render = render

    def _create_fill(self) -> pygfx.Mesh | None:
        # To be implemented by subclasses needing a fill
        return None

    def _create_outline(self) -> pygfx.Line | None:
        # To be implemented by subclasses needing an outline
        return None

    def _create_handles(self) -> pygfx.Points | None:
        # To be implemented by subclasses needing handles
        return None

    @property
    def vertices(self) -> Sequence[Sequence[float]]:
        # To be implemented by subclasses
        raise NotImplementedError("Must be implemented in subclasses")

    @vertices.setter
    def vertices(self, data: Sequence[Sequence[float]]) -> None:
        # To be implemented by subclasses
        raise NotImplementedError("Must be implemented in subclasses")

    @property
    def visible(self) -> bool:
        if self._outline:
            return bool(self._outline.visible)
        if self._fill:
            return bool(self._fill.visible)
        # Nothing to see
        return False

    @visible.setter
    def visible(self, visible: bool) -> None:
        if fill := getattr(self, "_fill", None):
            fill.visible = visible
        if outline := getattr(self, "_outline", None):
            outline.visible = visible
        if handles := getattr(self, "_handles", None):
            handles.visible = self.selected
        self._render()

    @property
    def can_select(self) -> bool:
        return True

    @property
    def selected(self) -> bool:
        if self._handles:
            return bool(self._handles.visible)
        # Can't be selected without handles
        return False

    @selected.setter
    def selected(self, selected: bool) -> None:
        if self._handles:
            self._handles.visible = selected

    @property
    def color(self) -> Any:
        if self._fill:
            return cmap.Color(self._fill.material.color)
        return cmap.Color("transparent")

    @color.setter
    def color(self, color: cmap.Color | None = None) -> None:
        if self._fill:
            if color is None:
                color = cmap.Color("transparent")
            if not isinstance(color, cmap.Color):
                color = cmap.Color(color)
            self._fill.material.color = color.rgba
            self._render()

    @property
    def border_color(self) -> Any:
        if self._outline:
            return cmap.Color(self._outline.material.color)
        return cmap.Color("transparent")

    @border_color.setter
    def border_color(self, color: cmap.Color | None = None) -> None:
        if self._outline:
            if color is None:
                color = cmap.Color("yellow")
            if not isinstance(color, cmap.Color):
                color = cmap.Color(color)
            self._outline.material.color = color.rgba
            self._render()

    def start_move(self, pos: Sequence[float]) -> None:
        # To be implemented by subclasses
        raise NotImplementedError("Must be implemented in subclasses")

    def move(self, pos: Sequence[float]) -> None:
        # To be implemented by subclasses
        raise NotImplementedError("Must be implemented in subclasses")

    def remove(self) -> None:
        if (par := self.parent) is not None:
            par.remove(self)

    def cursor_at(self, pos: Sequence[float]) -> CursorType | None:
        # To be implemented by subclasses
        raise NotImplementedError("Must be implemented in subclasses")


class RectangularROIHandle(PyGFXRoiHandle):
    def __init__(
        self, render: Callable, canvas_to_world: Callable, *args: Any, **kwargs: Any
    ) -> None:
        self._point_rad = 5  # PIXELS
        self._positions: np.ndarray = np.zeros((5, 3), dtype=np.float32)

        super().__init__(render, *args, *kwargs)
        self._canvas_to_world = canvas_to_world

        # drag_reference defines the offset between where the user clicks and the center
        # of the rectangle
        self._drag_idx: int | None = None
        self._offset = np.zeros((5, 2))
        self._on_drag = [
            self._move_handle_0,
            self._move_handle_1,
            self._move_handle_2,
            self._move_handle_3,
        ]

    @property
    def vertices(self) -> Sequence[Sequence[float]]:
        # Buffer object
        return [p[:2] for p in self._positions]

    @vertices.setter
    def vertices(self, vertices: Sequence[Sequence[float]]) -> None:
        if len(vertices) != 4 or any(len(v) != 2 for v in vertices):
            raise Exception("Only 2D rectangles are currently supported")
        is_aligned = (
            vertices[0][1] == vertices[1][1]
            and vertices[1][0] == vertices[2][0]
            and vertices[2][1] == vertices[3][1]
            and vertices[3][0] == vertices[0][0]
        )
        if not is_aligned:
            raise Exception(
                "Only rectangles aligned with the axes are currently supported"
            )

        # Update each handle
        self._positions[:-1, :2] = vertices
        self._positions[-1, :2] = vertices[0]
        self._refresh()

    def start_move(self, pos: Sequence[float]) -> None:
        self._drag_idx = self._handle_hover_idx(pos)

        if self._drag_idx is None:
            self._offset[:, :] = self._positions[:, :2] - pos[:2]

    def move(self, pos: Sequence[float]) -> None:
        if self._drag_idx is not None:
            self._on_drag[self._drag_idx](pos)
        else:
            # TODO: We could potentially do this smarter via transforms
            self._positions[:, :2] = self._offset[:, :2] + pos[:2]
        self._refresh()

    def _move_handle_0(self, pos: Sequence[float]) -> None:
        # NB pygfx requires (idx 0) = (idx 4)
        self._positions[0, :2] = pos[:2]
        self._positions[4, :2] = pos[:2]

        self._positions[3, 0] = pos[0]
        self._positions[1, 1] = pos[1]

    def _move_handle_1(self, pos: Sequence[float]) -> None:
        self._positions[1, :2] = pos[:2]

        self._positions[2, 0] = pos[0]
        # NB pygfx requires (idx 0) = (idx 4)
        self._positions[0, 1] = pos[1]
        self._positions[4, 1] = pos[1]

    def _move_handle_2(self, pos: Sequence[float]) -> None:
        self._positions[2, :2] = pos[:2]

        self._positions[1, 0] = pos[0]
        self._positions[3, 1] = pos[1]

    def _move_handle_3(self, pos: Sequence[float]) -> None:
        self._positions[3, :2] = pos[:2]

        # NB pygfx requires (idx 0) = (idx 4)
        self._positions[0, 0] = pos[0]
        self._positions[4, 0] = pos[0]
        self._positions[2, 1] = pos[1]

    def _create_fill(self) -> pygfx.Mesh | None:
        fill = pygfx.Mesh(
            geometry=pygfx.Geometry(
                positions=self._positions,
                indices=np.array([[0, 1, 2, 3]], dtype=np.int32),
            ),
            material=pygfx.MeshBasicMaterial(color=(0, 0, 0, 0)),
        )
        return fill

    def _create_outline(self) -> pygfx.Line | None:
        outline = pygfx.Line(
            geometry=pygfx.Geometry(
                positions=self._positions,
                indices=np.array([[0, 1, 2, 3]], dtype=np.int32),
            ),
            material=pygfx.LineMaterial(thickness=1, color=(0, 0, 0, 0)),
        )
        return outline

    def _create_handles(self) -> pygfx.Points | None:
        geometry = pygfx.Geometry(positions=self._positions[:-1])
        handles = pygfx.Points(
            geometry=geometry,
            # FIXME Size in pixels is not ideal for selection.
            # TODO investigate what size_mode = vertex does...
            material=pygfx.PointsMaterial(color=(1, 1, 1), size=1.5 * self._point_rad),
        )

        # NB: Default bounding box for points does not consider the radius of
        # those points. We need to HACK it for handle selection
        def get_handle_bb(old: Callable[[], np.ndarray]) -> Callable[[], np.ndarray]:
            def new_get_bb() -> np.ndarray:
                bb = old().copy()
                bb[0, :2] -= self._point_rad
                bb[1, :2] += self._point_rad
                return bb

            return new_get_bb

        geometry.get_bounding_box = get_handle_bb(geometry.get_bounding_box)
        return handles

    def _refresh(self) -> None:
        if self._fill:
            self._fill.geometry.positions.data[:, :] = self._positions
            self._fill.geometry.positions.update_range()
        if self._outline:
            self._outline.geometry.positions.data[:, :] = self._positions
            self._outline.geometry.positions.update_range()
        if self._handles:
            self._handles.geometry.positions.data[:, :] = self._positions[:-1]
            self._handles.geometry.positions.update_range()
        self._render()

    def _handle_hover_idx(self, pos: Sequence[float]) -> int | None:
        # FIXME: Ideally, Renderer.get_pick_info would do this for us. But it
        # seems broken.
        for i, p in enumerate(self._positions[:-1]):
            if (p[0] - pos[0]) ** 2 + (p[1] - pos[1]) ** 2 <= self._point_rad**2:
                return i
        return None

    def cursor_at(self, canvas_pos: Sequence[float]) -> CursorType | None:
        # Convert canvas -> world
        world_pos = self._canvas_to_world(canvas_pos)
        # Step 1: Check if over handle
        if (idx := self._handle_hover_idx(world_pos)) is not None:
            if np.array_equal(
                self._positions[idx], self._positions.min(axis=0)
            ) or np.array_equal(self._positions[idx], self._positions.max(axis=0)):
                return CursorType.FDIAG_ARROW
            return CursorType.BDIAG_ARROW

        # Step 2: Check if over ROI
        if self._outline:
            roi_bb = self._outline.geometry.get_bounding_box()
            if _is_inside(roi_bb, world_pos):
                return CursorType.ALL_ARROW
        return None


def get_canvas_class() -> WgpuCanvas:
    from ndv.views._app import GuiFrontend, gui_frontend

    frontend = gui_frontend()
    if frontend == GuiFrontend.QT:
        from qtpy.QtCore import QSize
        from wgpu.gui import qt

        class QWgpuCanvas(qt.QWgpuCanvas):
            def installEventFilter(self, filter: Any) -> None:
                self._subwidget.installEventFilter(filter)

            def sizeHint(self) -> QSize:
                return QSize(self.width(), self.height())

        return QWgpuCanvas
    if frontend == GuiFrontend.JUPYTER:
        from wgpu.gui.jupyter import JupyterWgpuCanvas

        return JupyterWgpuCanvas


class PyGFXViewerCanvas(PCanvas):
    """pygfx-based canvas wrapper."""

    def __init__(self) -> None:
        self._current_shape: tuple[int, ...] = ()
        self._last_state: dict[Literal[2, 3], Any] = {}

        cls = get_canvas_class()
        self._canvas = cls(size=(600, 600))
        # this filter needs to remain in scope for the lifetime of the canvas
        # or mouse events will not be intercepted
        # the returned function can be called to remove the filter, (and it also
        # closes on the event filter and keeps it in scope).
        self._disconnect_mouse_events = filter_mouse_events(self._canvas, self)

        self._renderer = pygfx.renderers.WgpuRenderer(self._canvas)
        try:
            # requires https://github.com/pygfx/pygfx/pull/752
            self._renderer.blend_mode = "additive"
        except ValueError:
            warnings.warn(
                "This version of pygfx does not yet support additive blending.",
                stacklevel=3,
            )
            self._renderer.blend_mode = "weighted_depth"

        self._scene = pygfx.Scene()
        self._camera: pygfx.Camera | None = None
        self._ndim: Literal[2, 3] | None = None

        self._elements: WeakKeyDictionary = WeakKeyDictionary()

    def frontend_widget(self) -> Any:
        return self._canvas

    def set_ndim(self, ndim: Literal[2, 3]) -> None:
        """Set the number of dimensions of the displayed data."""
        if ndim == self._ndim:
            return
        elif self._ndim is not None and self._camera is not None:
            # remember the current state before switching to the new camera
            self._last_state[self._ndim] = self._camera.get_state()

        self._ndim = ndim
        if ndim == 3:
            self._camera = cam = pygfx.PerspectiveCamera(0, 1)
            cam.show_object(self._scene, up=(0, -1, 0), view_dir=(0, 0, 1))
            controller = pygfx.OrbitController(cam, register_events=self._renderer)
            zoom = "zoom"
            # FIXME: there is still an issue with rotational centration.
            # the controller is not rotating around the middle of the volume...
            # but I think it might actually be a pygfx issue... the critical state
            # seems to be somewhere outside of the camera's get_state dict.
        else:
            self._camera = cam = pygfx.OrthographicCamera(512, 512)
            cam.local.scale_y = -1
            cam.local.position = (256, 256, 0)
            controller = pygfx.PanZoomController(cam, register_events=self._renderer)
            zoom = "zoom_to_point"

        self._controller = controller
        # increase zoom wheel gain
        self._controller.controls.update({"wheel": (zoom, "push", -0.005)})

        # restore the previous state if it exists
        if state := self._last_state.get(ndim):
            cam.set_state(state)

    def add_image(
        self,
        data: np.ndarray | None = None,
        cmap: cmap.Colormap | None = None,
        clims: tuple[float, float] | None = None,
    ) -> PyGFXImageHandle:
        """Add a new Image node to the scene."""
        tex = pygfx.Texture(data, dim=2)
        image = pygfx.Image(
            pygfx.Geometry(grid=tex),
            # depth_test=False for additive-like blending
            pygfx.ImageBasicMaterial(depth_test=False),
        )
        self._scene.add(image)

        if data is not None:
            self._current_shape, prev_shape = data.shape, self._current_shape
            if not prev_shape:
                self.set_range()

        # FIXME: I suspect there are more performant ways to refresh the canvas
        # look into it.
        handle = PyGFXImageHandle(image, self.refresh)
        if cmap is not None:
            handle.cmap = cmap
        if clims is not None:
            handle.clim = clims
        self._elements[image] = handle
        return handle

    def add_volume(
        self, data: np.ndarray | None = None, cmap: cmap.Colormap | None = None
    ) -> PyGFXImageHandle:
        tex = pygfx.Texture(data, dim=3)
        vol = pygfx.Volume(
            pygfx.Geometry(grid=tex),
            # depth_test=False for additive-like blending
            pygfx.VolumeRayMaterial(interpolation="nearest", depth_test=False),
        )
        self._scene.add(vol)

        if data is not None:
            vol.local_position = [-0.5 * i for i in data.shape[::-1]]
            self._current_shape, prev_shape = data.shape, self._current_shape
            if len(prev_shape) != 3:
                self.set_range()

        # FIXME: I suspect there are more performant ways to refresh the canvas
        # look into it.
        handle = PyGFXImageHandle(vol, self.refresh)
        if cmap is not None:
            handle.cmap = cmap
        self._elements[vol] = handle
        return handle

    def add_roi(
        self,
        vertices: Sequence[tuple[float, float]] | None = None,
        color: cmap.Color | None = None,
        border_color: cmap.Color | None = None,
    ) -> PyGFXRoiHandle:
        """Add a new Rectangular ROI node to the scene."""
        handle = RectangularROIHandle(self.refresh, self.canvas_to_world)
        handle.visible = False
        self._scene.add(handle)
        if vertices:
            handle.vertices = vertices
        handle.color = color
        handle.border_color = border_color

        self._elements[handle] = handle
        return handle

    def set_range(
        self,
        x: tuple[float, float] | None = None,
        y: tuple[float, float] | None = None,
        z: tuple[float, float] | None = None,
        margin: float = 0.05,
    ) -> None:
        """Update the range of the PanZoomCamera.

        When called with no arguments, the range is set to the full extent of the data.
        """
        if not self._scene.children or self._camera is None:
            return

        cam = self._camera
        cam.show_object(self._scene)

        width, height, depth = np.ptp(self._scene.get_world_bounding_box(), axis=0)
        if width < 0.01:
            width = 1
        if height < 0.01:
            height = 1
        cam.width = width
        cam.height = height
        cam.zoom = 1 - margin
        self.refresh()

    def refresh(self) -> None:
        with suppress(AttributeError):
            self._canvas.update()
        self._canvas.request_draw(self._animate)

    def _animate(self) -> None:
        self._renderer.render(self._scene, self._camera)

    def canvas_to_world(
        self, pos_xy: tuple[float, float]
    ) -> tuple[float, float, float]:
        """Map XY canvas position (pixels) to XYZ coordinate in world space."""
        # Code adapted from:
        # https://github.com/pygfx/pygfx/pull/753/files#diff-173d643434d575e67f8c0a5bf2d7ea9791e6e03a4e7a64aa5fa2cf4172af05cdR395
        viewport = pygfx.Viewport.from_viewport_or_renderer(self._renderer)
        if not viewport.is_inside(*pos_xy):
            return (-1, -1, -1)

        # Get position relative to viewport
        pos_rel = (
            pos_xy[0] - viewport.rect[0],
            pos_xy[1] - viewport.rect[1],
        )

        vs = viewport.logical_size

        # Convert position to NDC
        x = pos_rel[0] / vs[0] * 2 - 1
        y = -(pos_rel[1] / vs[1] * 2 - 1)
        pos_ndc = (x, y, 0)

        if self._camera:
            pos_ndc += la.vec_transform(
                self._camera.world.position, self._camera.camera_matrix
            )
            pos_world = la.vec_unproject(pos_ndc[:2], self._camera.camera_matrix)

            # NB In vispy, (0.5,0.5) is a center of an image pixel, while in pygfx
            # (0,0) is the center. We conform to vispy's standard.
            return (pos_world[0] + 0.5, pos_world[1] + 0.5, pos_world[2] + 0.5)
        else:
            return (-1, -1, -1)

    def elements_at(self, pos_xy: tuple[float, float]) -> list[CanvasElement]:
        """Obtains all elements located at pos."""
        # FIXME: Ideally, Renderer.get_pick_info would do this and
        # canvas_to_world for us. But it seems broken.
        elements: list[CanvasElement] = []
        pos = self.canvas_to_world((pos_xy[0], pos_xy[1]))
        for c in self._scene.children:
            bb = c.get_bounding_box()
            if _is_inside(bb, pos):
                element = cast("CanvasElement", self._elements.get(c))
                elements.append(element)
        return elements<|MERGE_RESOLUTION|>--- conflicted
+++ resolved
@@ -19,11 +19,8 @@
 
     from pygfx.materials import ImageBasicMaterial
     from pygfx.resources import Texture
-<<<<<<< HEAD
-=======
     from wgpu.gui.jupyter import JupyterWgpuCanvas
     from wgpu.gui.qt import QWgpuCanvas
->>>>>>> ff37483f
 
     from ndv.views.protocols import CanvasElement
 
@@ -434,6 +431,10 @@
         from wgpu.gui.jupyter import JupyterWgpuCanvas
 
         return JupyterWgpuCanvas
+    if frontend == GuiFrontend.WX:
+        from wgpu.gui.wx import WxWgpuCanvas
+
+        return WxWgpuCanvas
 
 
 class PyGFXViewerCanvas(PCanvas):
