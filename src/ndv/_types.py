"""General model for ndv."""

from __future__ import annotations

from collections.abc import Hashable, Sequence
from contextlib import suppress
from enum import Enum, IntFlag, auto
<<<<<<< HEAD
from typing import TYPE_CHECKING, Annotated, Any, NamedTuple, Optional, cast
=======
from functools import cache
from typing import TYPE_CHECKING, Annotated, Any, NamedTuple, cast
>>>>>>> 24bec3e1

from pydantic import PlainSerializer, PlainValidator
from typing_extensions import TypeAlias

if TYPE_CHECKING:
    from qtpy.QtCore import Qt
    from qtpy.QtWidgets import QWidget
    from wx import Cursor

    from ndv.views.bases import Viewable


def _maybe_int(val: Any) -> Any:
    # try to convert to int if possible
    with suppress(ValueError, TypeError):
        val = int(float(val))
    return val


def _to_slice(val: Any) -> slice:
    # slices are returned as is
    if isinstance(val, slice):
        if not all(
            isinstance(i, (int, type(None))) for i in (val.start, val.stop, val.step)
        ):
            raise TypeError(f"Slice start/stop/step must all be integers: {val!r}")
        return val
    # single integers are converted to slices starting at that index
    if isinstance(val, int):
        return slice(val, val + 1)
    # sequences are interpreted as arguments to the slice constructor
    if isinstance(val, Sequence):
        return slice(*(int(x) if x is not None else None for x in val))
    raise TypeError(f"Expected int or slice, got {type(val)}")


Slice = Annotated[slice, PlainValidator(_to_slice)]

# An axis key is any hashable object that can be used to index an axis
# In many cases it will be an integer, but for some labeled arrays it may be a string
# or other hashable object.  It is up to the DataWrapper to convert these keys to
# actual integer indices.
AxisKey: TypeAlias = Annotated[
    Hashable, PlainValidator(_maybe_int), PlainSerializer(str, return_type=str)
]

# A channel key is a value that can be used to identify a channel.
ChannelKey: TypeAlias = Optional[int]


class MouseButton(IntFlag):
    LEFT = auto()
    MIDDLE = auto()
    RIGHT = auto()
    NONE = auto()


class MouseMoveEvent(NamedTuple):
    """Event emitted when the user moves the cursor."""

    x: float
    y: float
    btn: MouseButton = MouseButton.NONE


class MousePressEvent(NamedTuple):
    """Event emitted when mouse button is pressed."""

    x: float
    y: float
    btn: MouseButton


class MouseReleaseEvent(NamedTuple):
    """Event emitted when mouse button is released."""

    x: float
    y: float
    btn: MouseButton


class CursorType(Enum):
    DEFAULT = "default"
    CROSS = "cross"
    V_ARROW = "v_arrow"
    H_ARROW = "h_arrow"
    ALL_ARROW = "all_arrow"
    BDIAG_ARROW = "bdiag_arrow"
    FDIAG_ARROW = "fdiag_arrow"

    def apply_to(self, widget: Viewable) -> None:
        """Applies the cursor type to the given widget."""
        native = widget.frontend_widget()
        if hasattr(native, "setCursor"):
            cast("QWidget", native).setCursor(self.to_qt())

    def to_qt(self) -> Qt.CursorShape:
        """Converts CursorType to Qt.CursorShape."""
        from qtpy.QtCore import Qt

        return {
            CursorType.DEFAULT: Qt.CursorShape.ArrowCursor,
            CursorType.CROSS: Qt.CursorShape.CrossCursor,
            CursorType.V_ARROW: Qt.CursorShape.SizeVerCursor,
            CursorType.H_ARROW: Qt.CursorShape.SizeHorCursor,
            CursorType.ALL_ARROW: Qt.CursorShape.SizeAllCursor,
            CursorType.BDIAG_ARROW: Qt.CursorShape.SizeBDiagCursor,
            CursorType.FDIAG_ARROW: Qt.CursorShape.SizeFDiagCursor,
        }[self]

    def to_jupyter(self) -> str:
        """Converts CursorType to jupyter cursor strings."""
        return {
            CursorType.DEFAULT: "default",
            CursorType.CROSS: "crosshair",
            CursorType.V_ARROW: "ns-resize",
            CursorType.H_ARROW: "ew-resize",
            CursorType.ALL_ARROW: "move",
            CursorType.BDIAG_ARROW: "nesw-resize",
            CursorType.FDIAG_ARROW: "nwse-resize",
        }[self]

    # Note a new object must be created every time. We should cache it!
    @cache
    def to_wx(self) -> Cursor:
        """Converts CursorType to jupyter cursor strings."""
        from wx import (
            CURSOR_ARROW,
            CURSOR_CROSS,
            CURSOR_SIZENESW,
            CURSOR_SIZENS,
            CURSOR_SIZENWSE,
            CURSOR_SIZEWE,
            CURSOR_SIZING,
            Cursor,
        )

        return {
            CursorType.DEFAULT: Cursor(CURSOR_ARROW),
            CursorType.CROSS: Cursor(CURSOR_CROSS),
            CursorType.V_ARROW: Cursor(CURSOR_SIZENS),
            CursorType.H_ARROW: Cursor(CURSOR_SIZEWE),
            CursorType.ALL_ARROW: Cursor(CURSOR_SIZING),
            CursorType.BDIAG_ARROW: Cursor(CURSOR_SIZENESW),
            CursorType.FDIAG_ARROW: Cursor(CURSOR_SIZENWSE),
        }[self]<|MERGE_RESOLUTION|>--- conflicted
+++ resolved
@@ -5,12 +5,8 @@
 from collections.abc import Hashable, Sequence
 from contextlib import suppress
 from enum import Enum, IntFlag, auto
-<<<<<<< HEAD
+from functools import cache
 from typing import TYPE_CHECKING, Annotated, Any, NamedTuple, Optional, cast
-=======
-from functools import cache
-from typing import TYPE_CHECKING, Annotated, Any, NamedTuple, cast
->>>>>>> 24bec3e1
 
 from pydantic import PlainSerializer, PlainValidator
 from typing_extensions import TypeAlias
