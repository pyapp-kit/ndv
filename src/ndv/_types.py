"""General model for ndv."""

from __future__ import annotations

from collections.abc import Hashable, Sequence
from contextlib import suppress
from enum import Enum, IntFlag, auto
from typing import TYPE_CHECKING, Annotated, Any, NamedTuple, cast

from pydantic import PlainSerializer, PlainValidator
from typing_extensions import TypeAlias

if TYPE_CHECKING:
    from qtpy.QtCore import Qt
    from qtpy.QtWidgets import QWidget

    from ndv.views.bases._view_base import Viewable


def _maybe_int(val: Any) -> Any:
    # try to convert to int if possible
    with suppress(ValueError, TypeError):
        val = int(float(val))
    return val


def _to_slice(val: Any) -> slice:
    # slices are returned as is
    if isinstance(val, slice):
        if not all(
            isinstance(i, (int, type(None))) for i in (val.start, val.stop, val.step)
        ):
            raise TypeError(f"Slice start/stop/step must all be integers: {val!r}")
        return val
    # single integers are converted to slices starting at that index
    if isinstance(val, int):
        return slice(val, val + 1)
    # sequences are interpreted as arguments to the slice constructor
    if isinstance(val, Sequence):
        return slice(*(int(x) if x is not None else None for x in val))
    raise TypeError(f"Expected int or slice, got {type(val)}")


Slice = Annotated[slice, PlainValidator(_to_slice)]

# An axis key is any hashable object that can be used to index an axis
# In many cases it will be an integer, but for some labeled arrays it may be a string
# or other hashable object.  It is up to the DataWrapper to convert these keys to
# actual integer indices.
AxisKey: TypeAlias = Annotated[
    Hashable, PlainValidator(_maybe_int), PlainSerializer(str, return_type=str)
]


class MouseButton(IntFlag):
    LEFT = auto()
    MIDDLE = auto()
    RIGHT = auto()


class MouseMoveEvent(NamedTuple):
    """Event emitted when the user moves the cursor."""

    x: float
    y: float


class MousePressEvent(NamedTuple):
    """Event emitted when mouse button is pressed."""

    x: float
    y: float
    btn: MouseButton = MouseButton.LEFT


class MouseReleaseEvent(NamedTuple):
    """Event emitted when mouse button is released."""

    x: float
    y: float
    btn: MouseButton = MouseButton.LEFT


class CursorType(Enum):
    DEFAULT = "default"
    V_ARROW = "v_arrow"
    H_ARROW = "h_arrow"
    ALL_ARROW = "all_arrow"
    BDIAG_ARROW = "bdiag_arrow"
    FDIAG_ARROW = "fdiag_arrow"

    def apply_to(self, widget: Viewable) -> None:
        """Applies the cursor type to the given widget."""
<<<<<<< HEAD
        native = widget.native()
=======
        native = widget.frontend_widget()
>>>>>>> f5ce7e62
        if hasattr(native, "setCursor"):
            cast("QWidget", native).setCursor(self.to_qt())

    def to_qt(self) -> Qt.CursorShape:
        """Converts CursorType to Qt.CursorShape."""
        from qtpy.QtCore import Qt

        return {
            CursorType.DEFAULT: Qt.CursorShape.ArrowCursor,
            CursorType.V_ARROW: Qt.CursorShape.SizeVerCursor,
            CursorType.H_ARROW: Qt.CursorShape.SizeHorCursor,
            CursorType.ALL_ARROW: Qt.CursorShape.SizeAllCursor,
            CursorType.BDIAG_ARROW: Qt.CursorShape.SizeBDiagCursor,
            CursorType.FDIAG_ARROW: Qt.CursorShape.SizeFDiagCursor,
        }[self]<|MERGE_RESOLUTION|>--- conflicted
+++ resolved
@@ -91,11 +91,7 @@
 
     def apply_to(self, widget: Viewable) -> None:
         """Applies the cursor type to the given widget."""
-<<<<<<< HEAD
-        native = widget.native()
-=======
         native = widget.frontend_widget()
->>>>>>> f5ce7e62
         if hasattr(native, "setCursor"):
             cast("QWidget", native).setCursor(self.to_qt())
 
