"""General model for ndv."""

from collections.abc import Hashable, Sequence
from contextlib import suppress
from enum import IntFlag, auto
from typing import Annotated, Any, NamedTuple

from pydantic import PlainSerializer, PlainValidator
from typing_extensions import TypeAlias


def _maybe_int(val: Any) -> Any:
    # try to convert to int if possible
    with suppress(ValueError, TypeError):
        val = int(float(val))
    return val


def _to_slice(val: Any) -> slice:
    # slices are returned as is
    if isinstance(val, slice):
        if not all(
            isinstance(i, (int, type(None))) for i in (val.start, val.stop, val.step)
        ):
            raise TypeError(f"Slice start/stop/step must all be integers: {val!r}")
        return val
    # single integers are converted to slices starting at that index
    if isinstance(val, int):
        return slice(val, val + 1)
    # sequences are interpreted as arguments to the slice constructor
    if isinstance(val, Sequence):
        return slice(*(int(x) if x is not None else None for x in val))
    raise TypeError(f"Expected int or slice, got {type(val)}")


Slice = Annotated[slice, PlainValidator(_to_slice)]

# An axis key is any hashable object that can be used to index an axis
# In many cases it will be an integer, but for some labeled arrays it may be a string
# or other hashable object.  It is up to the DataWrapper to convert these keys to
# actual integer indices.
AxisKey: TypeAlias = Annotated[
    Hashable, PlainValidator(_maybe_int), PlainSerializer(str, return_type=str)
]


class MouseButton(IntFlag):
    LEFT = auto()
    MIDDLE = auto()
    RIGHT = auto()


class MouseMoveEvent(NamedTuple):
    """Event emitted when the user moves the cursor."""

    x: float
    y: float


class MousePressEvent(NamedTuple):
<<<<<<< HEAD
    """Event emitted when the user clicks the mouse at a position."""

    x: float
    y: float


class MouseReleaseEvent(NamedTuple):
    """Event emitted when the user releases the mouse at a position."""

    x: float
    y: float
=======
    """Event emitted when mouse button is pressed."""

    x: float
    y: float
    btn: MouseButton = MouseButton.LEFT


class MouseReleaseEvent(NamedTuple):
    """Event emitted when mouse button is released."""

    x: float
    y: float
    btn: MouseButton = MouseButton.LEFT
>>>>>>> e177d714
<|MERGE_RESOLUTION|>--- conflicted
+++ resolved
@@ -58,19 +58,6 @@
 
 
 class MousePressEvent(NamedTuple):
-<<<<<<< HEAD
-    """Event emitted when the user clicks the mouse at a position."""
-
-    x: float
-    y: float
-
-
-class MouseReleaseEvent(NamedTuple):
-    """Event emitted when the user releases the mouse at a position."""
-
-    x: float
-    y: float
-=======
     """Event emitted when mouse button is pressed."""
 
     x: float
@@ -83,5 +70,4 @@
 
     x: float
     y: float
-    btn: MouseButton = MouseButton.LEFT
->>>>>>> e177d714
+    btn: MouseButton = MouseButton.LEFT