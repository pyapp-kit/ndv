from __future__ import annotations

from typing import TYPE_CHECKING, Any

import numpy as np

from ndv.controller._channel_controller import ChannelController
from ndv.models import DataDisplayModel, RectangularROIModel
from ndv.models._array_display_model import ChannelMode
from ndv.models._lut_model import LUTModel
<<<<<<< HEAD
from ndv.models._viewer_model import ArrayViewerModel
from ndv.views import (
    get_canvas_class,
    get_histogram_canvas_class,
    get_view_frontend_class,
)
=======
from ndv.views import _app
>>>>>>> ca312238

if TYPE_CHECKING:
    from typing_extensions import TypeAlias

    from ndv._types import MouseMoveEvent
    from ndv.models._array_display_model import ArrayDisplayModel
    from ndv.views.bases import ArrayView, HistogramCanvas
    from ndv.views.bases.graphics._canvas_elements import RectangularROI

    LutKey: TypeAlias = int | None


# (probably rename to something like just Viewer...
# or compose all three of the model/view/controller into a single class
# that exposes the public interface)


class ViewerController:
    """The controller mostly manages the connection between the model and the view.

    This is the primary public interface for the viewer.
    """

    def __init__(
        self,
        data: DataDisplayModel | None = None,
        viewer: ArrayViewerModel | None = None,
    ) -> None:
        # mapping of channel keys to their respective controllers
        # where None is the default channel
        self._lut_controllers: dict[LutKey, ChannelController] = {}

        self._array_viewer_model = viewer or ArrayViewerModel()

        # get and create the front-end and canvas classes
<<<<<<< HEAD
        frontend_cls = get_view_frontend_class()
        canvas_cls = get_canvas_class()
        self._canvas = canvas_cls(self._array_viewer_model)
=======
        frontend_cls = _app.get_view_frontend_class()
        canvas_cls = _app.get_canvas_class()
        self._canvas = canvas_cls()
>>>>>>> ca312238
        self._canvas.set_ndim(2)

        self._histogram: HistogramCanvas | None = None
        self._view = frontend_cls(
            self._canvas.frontend_widget(), self._array_viewer_model
        )
        # TODO: _dd_model is perhaps a temporary concept, and definitely name
        self._dd_model = data or DataDisplayModel()
        # TODO: Create a dedicated object for wrangling (multiple) ROIs
        self._roi: RectangularROIModel | None = None
        self._bb: RectangularROI = self._canvas.add_bounding_box()

        self._set_model_connected(self._dd_model.display)

        self._view.currentIndexChanged.connect(self._on_view_current_index_changed)
        self._view.resetZoomClicked.connect(self._on_view_reset_zoom_clicked)
        self._view.histogramRequested.connect(self.add_histogram)
        self._view.channelModeChanged.connect(self._on_view_channel_mode_changed)

        self._canvas.mouseMoved.connect(self._on_canvas_mouse_moved)

        self._bb.boundingBoxChanged.connect(self._on_view_bounding_box_changed)

    # -------------- possibly move this logic up to DataDisplayModel --------------
    @property
    def view(self) -> ArrayView:
        """Return the front-end view object."""
        return self._view

    @property
    def model(self) -> ArrayDisplayModel:
        """Return the display model for the viewer."""
        return self._dd_model.display

    @model.setter
    def model(self, display_model: ArrayDisplayModel) -> None:
        """Set the display model for the viewer."""
        previous_model, self._dd_model.display = self._dd_model.display, display_model
        self._set_model_connected(previous_model, False)
        self._set_model_connected(display_model)

    @property
    def data(self) -> Any:
        """Return data being displayed."""
        if self._dd_model.data_wrapper is None:
            return None  # pragma: no cover
        # returning the actual data, not the wrapper
        return self._dd_model.data_wrapper.data

    @data.setter
    def data(self, data: Any) -> None:
        """Set the data to be displayed."""
        self._dd_model.data = data
        self._fully_synchronize_view()
        self._update_hist_domain_for_dtype(data.dtype)

    @property
    def roi(self) -> RectangularROIModel:
        if self._roi is None:
            self._roi = RectangularROIModel(visible=True)
            self._set_roi_connected(self._roi, True)
        return self._roi

    # -----------------------------------------------------------------------------

    def add_histogram(self) -> None:
        histogram_cls = _app.get_histogram_canvas_class()  # will raise if not supported
        self._histogram = histogram_cls()
        self._view.add_histogram(self._histogram.frontend_widget())
        for view in self._lut_controllers.values():
            view.add_lut_view(self._histogram)
            # FIXME: hack
            if handles := view.handles:
                data = handles[0].data()
                counts, edges = _calc_hist_bins(data)
                self._histogram.set_data(counts, edges)

        if self.data is not None:
            self._update_hist_domain_for_dtype(self.data.dtype)

    def _update_hist_domain_for_dtype(self, dtype: np.typing.DTypeLike) -> None:
        if self._histogram is None:
            return

        dtype = np.dtype(dtype)
        if dtype.kind in "iu":
            iinfo = np.iinfo(dtype)
            self._histogram.set_range(x=(iinfo.min, iinfo.max))

    def _set_model_connected(
        self, model: ArrayDisplayModel, connect: bool = True
    ) -> None:
        """Connect or disconnect the model to/from the viewer.

        We do this in a single method so that we are sure to connect and disconnect
        the same events in the same order.  (but it's kinda ugly)
        """
        _connect = "connect" if connect else "disconnect"

        for obj, callback in [
            (model.events.visible_axes, self._on_model_visible_axes_changed),
            # the current_index attribute itself is immutable
            (model.current_index.value_changed, self._on_model_current_index_changed),
            (model.events.channel_mode, self._on_model_channel_mode_changed),
            # TODO: lut values themselves are mutable evented objects...
            # so we need to connect to their events as well
            # (model.luts.value_changed, ...),
        ]:
            getattr(obj, _connect)(callback)

    # FIXME
    def _set_roi_connected(
        self, model: RectangularROIModel, connect: bool = True
    ) -> None:
        """Connect or disconnect the model to/from the viewer.

        We do this in a single method so that we are sure to connect and disconnect
        the same events in the same order.  (but it's kinda ugly)
        """
        _connect = "connect" if connect else "disconnect"

        for obj, callback in [
            (model.events.bounding_box, self._on_roi_bounding_box_changed),
            (model.events.visible, self._on_roi_visibility_changed),
        ]:
            getattr(obj, _connect)(callback)
            if _connect == "connect":
                callback()

    # ------------------ Model callbacks ------------------

    def _fully_synchronize_view(self) -> None:
        """Fully re-synchronize the view with the model."""
        self._view.create_sliders(self._dd_model.canonical_data_coords)
        self._view.set_channel_mode(self.model.channel_mode)
        if self.data is not None:
            self._update_visible_sliders()
            # if we have data:
            if wrapper := self._dd_model.data_wrapper:
                self._view.set_data_info(wrapper.summary_info())

            self._update_canvas()

    def _on_model_visible_axes_changed(self) -> None:
        self._update_visible_sliders()
        self._update_canvas()

    def _on_model_current_index_changed(self) -> None:
        value = self.model.current_index
        self._view.set_current_index(value)
        self._update_canvas()

    def _on_model_channel_mode_changed(self, mode: ChannelMode) -> None:
        self._view.set_channel_mode(mode)
        self._update_visible_sliders()
        show_channel_luts = mode in {ChannelMode.COLOR, ChannelMode.COMPOSITE}
        for lut_ctrl in self._lut_controllers.values():
            for view in lut_ctrl.lut_views:
                if lut_ctrl.key is None:
                    view.set_visible(not show_channel_luts)
                else:
                    view.set_visible(show_channel_luts)
        # redraw
        self._clear_canvas()
        self._update_canvas()

    def _clear_canvas(self) -> None:
        for lut_ctrl in self._lut_controllers.values():
            # self._view.remove_lut_view(lut_ctrl.lut_view)
            while lut_ctrl.handles:
                lut_ctrl.handles.pop().remove()
        # do we need to cleanup the lut views themselves?

    def _on_roi_bounding_box_changed(self) -> None:
        box_min, box_max = self.roi.bounding_box
        self._bb.set_bounding_box(box_min, box_max)

    def _on_roi_visibility_changed(self) -> None:
        self._bb.set_visible(self.roi.visible)

    # ------------------ View callbacks ------------------

    def _on_view_current_index_changed(self) -> None:
        """Update the model when slider value changes."""
        self.model.current_index.update(self._view.current_index())

    def _on_view_reset_zoom_clicked(self) -> None:
        """Reset the zoom level of the canvas."""
        self._canvas.set_range()

    def _on_canvas_mouse_moved(self, event: MouseMoveEvent) -> None:
        """Respond to a mouse move event in the view."""
        x, y, _z = self._canvas.canvas_to_world((event.x, event.y))

        # collect and format intensity values at the current mouse position
        channel_values = self._get_values_at_world_point(int(x), int(y))
        vals = []
        for ch, value in channel_values.items():
            # restrict to 2 decimal places, but remove trailing zeros
            fval = f"{value:.2f}".rstrip("0").rstrip(".")
            fch = f"{ch}: " if ch is not None else ""
            vals.append(f"{fch}{fval}")
        text = f"[{y:.0f}, {x:.0f}] " + ",".join(vals)
        self._view.set_hover_info(text)

    def _on_view_channel_mode_changed(self, mode: ChannelMode) -> None:
        self.model.channel_mode = mode

    def _on_view_bounding_box_changed(
        self, bb: tuple[tuple[float, float], tuple[float, float]]
    ) -> None:
        self.roi.bounding_box = bb

    # ------------------ Helper methods ------------------

    def _update_visible_sliders(self) -> None:
        """Update which sliders are visible based on the current data and model."""
        hidden_sliders = self._dd_model.canonical_visible_axes
        if self.model.channel_mode.is_multichannel():
            if ch := self._dd_model.canonical_channel_axis:
                hidden_sliders += (ch,)

        self._view.hide_sliders(hidden_sliders, show_remainder=True)

    def _update_canvas(self) -> None:
        """Force the canvas to fetch and update the displayed data.

        This is called (frequently) when anything changes that requires a redraw.
        It fetches the current data slice from the model and updates the image handle.
        """
        if not self._dd_model.data_wrapper:
            return  # pragma: no cover

        # TODO: make asynchronous
        for future in self._dd_model.request_sliced_data():
            response = future.result()
            key = response.channel_key
            data = response.data

            if (lut_ctrl := self._lut_controllers.get(key)) is None:
                if key is None:
                    model = self.model.default_lut
                elif key in self.model.luts:
                    model = self.model.luts[key]
                else:
                    # we received a new channel key that has not been set in the model
                    # so we create a new LUT model for it
                    model = self.model.luts[key] = LUTModel()

                lut_views = [self._view.add_lut_view()]
                if self._histogram is not None:
                    lut_views.append(self._histogram)
                self._lut_controllers[key] = lut_ctrl = ChannelController(
                    key=key,
                    model=model,
                    views=lut_views,
                )

            if not lut_ctrl.handles:
                # we don't yet have any handles for this channel
                lut_ctrl.add_handle(self._canvas.add_image(data))
            else:
                lut_ctrl.update_texture_data(data)
                if self._histogram is not None:
                    # TODO: once data comes in in chunks, we'll need a proper stateful
                    # stats object that calculates the histogram incrementally
                    counts, bin_edges = _calc_hist_bins(data)
                    # TODO: currently this is updating the histogram on *any*
                    # channel index... so it doesn't work with composite mode
                    self._histogram.set_data(counts, bin_edges)
                    self._histogram.set_range()

        self._canvas.refresh()

    def _get_values_at_world_point(self, x: int, y: int) -> dict[LutKey, float]:
        # TODO: handle 3D data
        if (x < 0 or y < 0) or self.model.n_visible_axes != 2:  # pragma: no cover
            return {}

        values: dict[LutKey, float] = {}
        for key, ctrl in self._lut_controllers.items():
            if (value := ctrl.get_value_at_index((y, x))) is not None:
                values[key] = value

        return values

    def show(self) -> None:
        """Show the viewer."""
        self._view.set_visible(True)


def _calc_hist_bins(data: np.ndarray) -> tuple[np.ndarray, np.ndarray]:
    maxval = np.iinfo(data.dtype).max
    counts = np.bincount(data.flatten(), minlength=maxval + 1)
    bin_edges = np.arange(maxval + 2) - 0.5
    return counts, bin_edges<|MERGE_RESOLUTION|>--- conflicted
+++ resolved
@@ -8,16 +8,8 @@
 from ndv.models import DataDisplayModel, RectangularROIModel
 from ndv.models._array_display_model import ChannelMode
 from ndv.models._lut_model import LUTModel
-<<<<<<< HEAD
 from ndv.models._viewer_model import ArrayViewerModel
-from ndv.views import (
-    get_canvas_class,
-    get_histogram_canvas_class,
-    get_view_frontend_class,
-)
-=======
 from ndv.views import _app
->>>>>>> ca312238
 
 if TYPE_CHECKING:
     from typing_extensions import TypeAlias
@@ -53,15 +45,9 @@
         self._array_viewer_model = viewer or ArrayViewerModel()
 
         # get and create the front-end and canvas classes
-<<<<<<< HEAD
-        frontend_cls = get_view_frontend_class()
-        canvas_cls = get_canvas_class()
-        self._canvas = canvas_cls(self._array_viewer_model)
-=======
         frontend_cls = _app.get_view_frontend_class()
         canvas_cls = _app.get_canvas_class()
-        self._canvas = canvas_cls()
->>>>>>> ca312238
+        self._canvas = canvas_cls(self._array_viewer_model)
         self._canvas.set_ndim(2)
 
         self._histogram: HistogramCanvas | None = None
