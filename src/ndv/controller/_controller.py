from __future__ import annotations

from typing import TYPE_CHECKING, Any

import numpy as np

from ndv.controller._channel_controller import ChannelController
from ndv.models import DataDisplayModel
from ndv.models._array_display_model import ChannelMode
from ndv.models._lut_model import LUTModel
from ndv.views import (
    get_canvas_class,
    get_histogram_canvas_class,
    get_view_frontend_class,
)

if TYPE_CHECKING:
    from typing_extensions import TypeAlias

    from ndv._types import MouseMoveEvent
    from ndv.models._array_display_model import ArrayDisplayModel
    from ndv.views.protocols import PView

    LutKey: TypeAlias = int | None


# (probably rename to something like just Viewer...
# or compose all three of the model/view/controller into a single class
# that exposes the public interface)


class ViewerController:
    """The controller mostly manages the connection between the model and the view.

    This is the primary public interface for the viewer.
    """

    def __init__(self, data: DataDisplayModel | None = None) -> None:
        # mapping of channel keys to their respective controllers
        # where None is the default channel
        self._lut_controllers: dict[LutKey, ChannelController] = {}

        # get and create the front-end and canvas classes
        frontend_cls = get_view_frontend_class()
        canvas_cls = get_canvas_class()
        histogram_cls = get_histogram_canvas_class()  # TODO: catch exceptions
        self._histogram = histogram_cls()
        self._canvas = canvas_cls()
        self._canvas.set_ndim(2)

        self._view = frontend_cls(
            self._canvas.frontend_widget(), self._histogram.frontend_widget()
        )

        # TODO: _dd_model is perhaps a temporary concept, and definitely name
        self._dd_model = data or DataDisplayModel()

        self._set_model_connected(self._dd_model.display)
        self._view.currentIndexChanged.connect(self._on_view_current_index_changed)
        self._view.resetZoomClicked.connect(self._on_view_reset_zoom_clicked)
<<<<<<< HEAD
        self._view.mouseMoved.connect(self._on_view_mouse_moved)
        self._view.mousePressed.connect(self._on_view_mouse_pressed)
        self._view.mouseReleased.connect(self._on_view_mouse_released)
=======
>>>>>>> e177d714
        self._view.channelModeChanged.connect(self._on_view_channel_mode_changed)

        self._canvas.mouseMoved.connect(self._on_canvas_mouse_moved)

    # -------------- possibly move this logic up to DataDisplayModel --------------
    @property
    def view(self) -> PView:
        """Return the front-end view object."""
        return self._view

    @property
    def model(self) -> ArrayDisplayModel:
        """Return the display model for the viewer."""
        return self._dd_model.display

    @model.setter
    def model(self, display_model: ArrayDisplayModel) -> None:
        """Set the display model for the viewer."""
        previous_model, self._dd_model.display = self._dd_model.display, display_model
        self._set_model_connected(previous_model, False)
        self._set_model_connected(display_model)

    @property
    def data(self) -> Any:
        """Return data being displayed."""
        if self._dd_model.data_wrapper is None:
            return None
        # returning the actual data, not the wrapper
        return self._dd_model.data_wrapper.data

    @data.setter
    def data(self, data: Any) -> None:
        """Set the data to be displayed."""
        self._dd_model.data = data
        self._fully_synchronize_view()

        iinfo = np.iinfo(data.dtype)
        self._histogram.set_domain((iinfo.min, iinfo.max))

    # -----------------------------------------------------------------------------

    def _set_model_connected(
        self, model: ArrayDisplayModel, connect: bool = True
    ) -> None:
        """Connect or disconnect the model to/from the viewer.

        We do this in a single method so that we are sure to connect and disconnect
        the same events in the same order.  (but it's kinda ugly)
        """
        _connect = "connect" if connect else "disconnect"

        for obj, callback in [
            (model.events.visible_axes, self._on_model_visible_axes_changed),
            # the current_index attribute itself is immutable
            (model.current_index.value_changed, self._on_model_current_index_changed),
            (model.events.channel_mode, self._on_model_channel_mode_changed),
            # TODO: lut values themselves are mutable evented objects...
            # so we need to connect to their events as well
            # (model.luts.value_changed, ...),
        ]:
            getattr(obj, _connect)(callback)

    # ------------------ Model callbacks ------------------

    def _fully_synchronize_view(self) -> None:
        """Fully re-synchronize the view with the model."""
        self._view.create_sliders(self._dd_model.canonical_data_coords)
        self._view.set_channel_mode(self.model.channel_mode)
        if self.data is not None:
            self._update_visible_sliders()
            # if we have data:
            if wrapper := self._dd_model.data_wrapper:
                self._view.set_data_info(wrapper.summary_info())

            self._update_canvas()

    def _on_model_visible_axes_changed(self) -> None:
        self._update_visible_sliders()
        self._update_canvas()

    def _on_model_current_index_changed(self) -> None:
        value = self.model.current_index
        self._view.set_current_index(value)
        self._update_canvas()

    def _on_model_channel_mode_changed(self, mode: ChannelMode) -> None:
        self._view.set_channel_mode(mode)
        self._update_visible_sliders()
        show_channel_luts = mode in {ChannelMode.COLOR, ChannelMode.COMPOSITE}
        for lut_ctrl in self._lut_controllers.values():
            lut_ctrl.lut_views.setVisible(
                not show_channel_luts if lut_ctrl.key is None else show_channel_luts
            )
        # redraw
        self._clear_canvas()
        self._update_canvas()

    def _clear_canvas(self) -> None:
        for lut_ctrl in self._lut_controllers.values():
            # self._view.remove_lut_view(lut_ctrl.lut_view)
            while lut_ctrl.handles:
                lut_ctrl.handles.pop().remove()
        # do we need to cleanup the lut views themselves?

    # ------------------ View callbacks ------------------

    def _on_view_current_index_changed(self) -> None:
        """Update the model when slider value changes."""
        self.model.current_index.update(self._view.current_index())

    def _on_view_reset_zoom_clicked(self) -> None:
        """Reset the zoom level of the canvas."""
        self._canvas.set_range()

<<<<<<< HEAD
    def _on_view_mouse_pressed(self, event: MouseMoveEvent) -> None: ...
    def _on_view_mouse_released(self, event: MouseMoveEvent) -> None: ...
    def _on_view_mouse_moved(self, event: MouseMoveEvent) -> None:
=======
    def _on_canvas_mouse_moved(self, event: MouseMoveEvent) -> None:
>>>>>>> e177d714
        """Respond to a mouse move event in the view."""
        x, y, _z = self._canvas.canvas_to_world((event.x, event.y))

        # collect and format intensity values at the current mouse position
        channel_values = self._get_values_at_world_point(int(x), int(y))
        vals = []
        for ch, value in channel_values.items():
            # restrict to 2 decimal places, but remove trailing zeros
            fval = f"{value:.2f}".rstrip("0").rstrip(".")
            fch = f"{ch}: " if ch is not None else ""
            vals.append(f"{fch}{fval}")
        text = f"[{y:.0f}, {x:.0f}] " + ",".join(vals)
        self._view.set_hover_info(text)

    def _on_view_channel_mode_changed(self, mode: ChannelMode) -> None:
        self.model.channel_mode = mode

    # ------------------ Helper methods ------------------

    def _update_visible_sliders(self) -> None:
        """Update which sliders are visible based on the current data and model."""
        hidden_sliders = self._dd_model.canonical_visible_axes
        if self.model.channel_mode.is_multichannel():
            if ch := self._dd_model.canonical_channel_axis:
                hidden_sliders += (ch,)

        self._view.hide_sliders(hidden_sliders, show_remainder=True)

    def _update_canvas(self) -> None:
        """Force the canvas to fetch and update the displayed data.

        This is called (frequently) when anything changes that requires a redraw.
        It fetches the current data slice from the model and updates the image handle.
        """
        if not self._dd_model.data_wrapper:
            return

        # TODO: make asynchronous
        for future in self._dd_model.request_sliced_data():
            response = future.result()
            key = response.channel_key
            data = response.data

            if (lut_ctrl := self._lut_controllers.get(key)) is None:
                if key is None:
                    model = self.model.default_lut
                elif key in self.model.luts:
                    model = self.model.luts[key]
                else:
                    # we received a new channel key that has not been set in the model
                    # so we create a new LUT model for it
                    model = self.model.luts[key] = LUTModel()

                self._lut_controllers[key] = lut_ctrl = ChannelController(
                    key=key,
                    model=model,
                    views=[self._view.add_lut_view(), self._histogram],
                )

            if not lut_ctrl.handles:
                # we don't yet have any handles for this channel
                lut_ctrl.add_handle(self._canvas.add_image(data))
                self._histogram.set_range()
                # self._canvas.set_range()
            else:
                lut_ctrl.update_texture_data(data)
                # TODO: once data comes in in chunks, we'll need a proper stateful
                # stats object that calculates the histogram incrementally
                counts, bin_edges = _calc_hist_bins(data)
                self._histogram.set_data(counts, bin_edges)
                # self._histogram.set_range()

        self._canvas.refresh()

    def _get_values_at_world_point(self, x: int, y: int) -> dict[LutKey, float]:
        # TODO: handle 3D data
        if (x < 0 or y < 0) or self.model.n_visible_axes != 2:  # pragma: no cover
            return {}

        values: dict[LutKey, float] = {}
        for key, ctrl in self._lut_controllers.items():
            if (value := ctrl.get_value_at_index((y, x))) is not None:
                values[key] = value

        return values

    def show(self) -> None:
        """Show the viewer."""
        self._view.show()


def _calc_hist_bins(data: np.ndarray) -> tuple[np.ndarray, np.ndarray]:
    maxval = np.iinfo(data.dtype).max
    counts = np.bincount(data.flatten(), minlength=maxval + 1)
    bin_edges = np.arange(maxval + 2) - 0.5
    return counts, bin_edges<|MERGE_RESOLUTION|>--- conflicted
+++ resolved
@@ -58,12 +58,6 @@
         self._set_model_connected(self._dd_model.display)
         self._view.currentIndexChanged.connect(self._on_view_current_index_changed)
         self._view.resetZoomClicked.connect(self._on_view_reset_zoom_clicked)
-<<<<<<< HEAD
-        self._view.mouseMoved.connect(self._on_view_mouse_moved)
-        self._view.mousePressed.connect(self._on_view_mouse_pressed)
-        self._view.mouseReleased.connect(self._on_view_mouse_released)
-=======
->>>>>>> e177d714
         self._view.channelModeChanged.connect(self._on_view_channel_mode_changed)
 
         self._canvas.mouseMoved.connect(self._on_canvas_mouse_moved)
@@ -178,13 +172,7 @@
         """Reset the zoom level of the canvas."""
         self._canvas.set_range()
 
-<<<<<<< HEAD
-    def _on_view_mouse_pressed(self, event: MouseMoveEvent) -> None: ...
-    def _on_view_mouse_released(self, event: MouseMoveEvent) -> None: ...
-    def _on_view_mouse_moved(self, event: MouseMoveEvent) -> None:
-=======
     def _on_canvas_mouse_moved(self, event: MouseMoveEvent) -> None:
->>>>>>> e177d714
         """Respond to a mouse move event in the view."""
         x, y, _z = self._canvas.canvas_to_world((event.x, event.y))
 
