from __future__ import annotations

from typing import TYPE_CHECKING, Any

<<<<<<< HEAD
import numpy as np

=======
>>>>>>> 7dba289a
from ndv.controller._channel_controller import ChannelController
from ndv.models import DataDisplayModel
from ndv.models._array_display_model import ChannelMode
from ndv.models._lut_model import LUTModel
from ndv.views import (
    get_canvas_class,
    get_view_frontend_class,
)

if TYPE_CHECKING:
    from typing_extensions import TypeAlias

    from ndv._types import MouseMoveEvent
    from ndv.models._array_display_model import ArrayDisplayModel
<<<<<<< HEAD
    from ndv.views.protocols import (
        PView,
    )
=======
    from ndv.views.protocols import PView
>>>>>>> 7dba289a

    LutKey: TypeAlias = int | None


# (probably rename to something like just Viewer...
# or compose all three of the model/view/controller into a single class
# that exposes the public interface)


class ViewerController:
    """The controller mostly manages the connection between the model and the view.

    This is the primary public interface for the viewer.
    """

    def __init__(self, data: DataDisplayModel | None = None) -> None:
        # mapping of channel keys to their respective controllers
        # where None is the default channel
        self._lut_controllers: dict[LutKey, ChannelController] = {}

        # get and create the front-end and canvas classes
        frontend_cls = get_view_frontend_class()
        canvas_cls = get_canvas_class()
        self._canvas = canvas_cls()
        self._canvas.set_ndim(2)

        from ndv.views._vispy._histogram import VispyHistogramCanvas

        self._histogram = VispyHistogramCanvas()
        self._view = frontend_cls(self._canvas.qwidget(), self._histogram.widget())

        # TODO: _dd_model is perhaps a temporary concept, and definitely name
        self._dd_model = data or DataDisplayModel()

        self._set_model_connected(self._dd_model.display)
        self._view.currentIndexChanged.connect(self._on_view_current_index_changed)
        self._view.resetZoomClicked.connect(self._on_view_reset_zoom_clicked)
        self._view.mouseMoved.connect(self._on_view_mouse_moved)
        self._view.channelModeChanged.connect(self._on_view_channel_mode_changed)

    # -------------- possibly move this logic up to DataDisplayModel --------------
    @property
    def view(self) -> PView:
        """Return the front-end view object."""
        return self._view

    @property
    def model(self) -> ArrayDisplayModel:
        """Return the display model for the viewer."""
        return self._dd_model.display

    @model.setter
    def model(self, display_model: ArrayDisplayModel) -> None:
        """Set the display model for the viewer."""
        previous_model, self._dd_model.display = self._dd_model.display, display_model
        self._set_model_connected(previous_model, False)
        self._set_model_connected(display_model)

    @property
    def data(self) -> Any:
        """Return data being displayed."""
        if self._dd_model.data_wrapper is None:
            return None
        # returning the actual data, not the wrapper
        return self._dd_model.data_wrapper.data

    @data.setter
    def data(self, data: Any) -> None:
        """Set the data to be displayed."""
        self._dd_model.data = data
        self._fully_synchronize_view()

        iinfo = np.iinfo(data.dtype)
        self._histogram.set_domain((iinfo.min, iinfo.max))

    # -----------------------------------------------------------------------------

    def _set_model_connected(
        self, model: ArrayDisplayModel, connect: bool = True
    ) -> None:
        """Connect or disconnect the model to/from the viewer.

        We do this in a single method so that we are sure to connect and disconnect
        the same events in the same order.  (but it's kinda ugly)
        """
        _connect = "connect" if connect else "disconnect"

        for obj, callback in [
            (model.events.visible_axes, self._on_model_visible_axes_changed),
            # the current_index attribute itself is immutable
            (model.current_index.value_changed, self._on_model_current_index_changed),
            (model.events.channel_mode, self._on_model_channel_mode_changed),
            # TODO: lut values themselves are mutable evented objects...
            # so we need to connect to their events as well
            # (model.luts.value_changed, ...),
        ]:
            getattr(obj, _connect)(callback)

    # ------------------ Model callbacks ------------------

    def _fully_synchronize_view(self) -> None:
        """Fully re-synchronize the view with the model."""
        self._view.create_sliders(self._dd_model.canonical_data_coords)
        self._view.set_channel_mode(self.model.channel_mode)
        if self.data is not None:
            self._update_visible_sliders()
            # if we have data:
            if wrapper := self._dd_model.data_wrapper:
                self._view.set_data_info(wrapper.summary_info())

            self._update_canvas()

    def _on_model_visible_axes_changed(self) -> None:
        self._update_visible_sliders()
        self._update_canvas()

    def _on_model_current_index_changed(self) -> None:
        value = self.model.current_index
        self._view.set_current_index(value)
        self._update_canvas()

    def _on_model_channel_mode_changed(self, mode: ChannelMode) -> None:
        self._view.set_channel_mode(mode)
        self._update_visible_sliders()
        show_channel_luts = mode in {ChannelMode.COLOR, ChannelMode.COMPOSITE}
        for lut_ctrl in self._lut_controllers.values():
            lut_ctrl.lut_view.setVisible(
                not show_channel_luts if lut_ctrl.key is None else show_channel_luts
            )
        # redraw
        self._clear_canvas()
        self._update_canvas()

    def _clear_canvas(self) -> None:
        for lut_ctrl in self._lut_controllers.values():
            # self._view.remove_lut_view(lut_ctrl.lut_view)
            while lut_ctrl.handles:
                lut_ctrl.handles.pop().remove()
        # do we need to cleanup the lut views themselves?

    # ------------------ View callbacks ------------------

    def _on_view_current_index_changed(self) -> None:
        """Update the model when slider value changes."""
        self.model.current_index.update(self._view.current_index())

    def _on_view_reset_zoom_clicked(self) -> None:
        """Reset the zoom level of the canvas."""
        self._canvas.set_range()

    def _on_view_mouse_moved(self, event: MouseMoveEvent) -> None:
        """Respond to a mouse move event in the view."""
        x, y, _z = self._canvas.canvas_to_world((event.x, event.y))

        # collect and format intensity values at the current mouse position
        channel_values = self._get_values_at_world_point(int(x), int(y))
        vals = []
        for ch, value in channel_values.items():
            # restrict to 2 decimal places, but remove trailing zeros
            fval = f"{value:.2f}".rstrip("0").rstrip(".")
            fch = f"{ch}: " if ch is not None else ""
            vals.append(f"{fch}{fval}")
        text = f"[{y:.0f}, {x:.0f}] " + ",".join(vals)
        self._view.set_hover_info(text)

    def _on_view_channel_mode_changed(self, mode: ChannelMode) -> None:
        self.model.channel_mode = mode

    # ------------------ Helper methods ------------------

    def _update_visible_sliders(self) -> None:
        """Update which sliders are visible based on the current data and model."""
        hidden_sliders = self._dd_model.canonical_visible_axes
        if self.model.channel_mode.is_multichannel():
            if ch := self._dd_model.canonical_channel_axis:
                hidden_sliders += (ch,)

        self._view.hide_sliders(hidden_sliders, show_remainder=True)

    def _update_canvas(self) -> None:
        """Force the canvas to fetch and update the displayed data.

        This is called (frequently) when anything changes that requires a redraw.
        It fetches the current data slice from the model and updates the image handle.
        """
        if not self._dd_model.data_wrapper:
            return

        # TODO: make asynchronous
        for future in self._dd_model.request_sliced_data():
            response = future.result()
            key = response.channel_key
            data = response.data

            if (lut_ctrl := self._lut_controllers.get(key)) is None:
                if key is None:
                    model = self.model.default_lut
                elif key in self.model.luts:
                    model = self.model.luts[key]
                else:
                    # we received a new channel key that has not been set in the model
                    # so we create a new LUT model for it
                    model = self.model.luts[key] = LUTModel()

                self._lut_controllers[key] = lut_ctrl = ChannelController(
                    key=key, view=self._view.add_lut_view(), model=model
                )

            if not lut_ctrl.handles:
                # we don't yet have any handles for this channel
                lut_ctrl.add_handle(self._canvas.add_image(data))
                self._histogram.set_range()
                # self._canvas.set_range()
            else:
                lut_ctrl.update_texture_data(data)

                maxval = np.iinfo(data.dtype).max
                counts = np.bincount(data.flatten(), minlength=maxval + 1)
                bin_edges = np.arange(maxval + 2) - 0.5
                # print zeros
                self._histogram.set_data(counts, bin_edges)
                # self._histogram.set_range()

        self._canvas.refresh()

    def _get_values_at_world_point(self, x: int, y: int) -> dict[LutKey, float]:
        # TODO: handle 3D data
        if (x < 0 or y < 0) or self.model.n_visible_axes != 2:  # pragma: no cover
            return {}

        values: dict[LutKey, float] = {}
        for key, ctrl in self._lut_controllers.items():
            if (value := ctrl.get_value_at_index((y, x))) is not None:
                values[key] = value

        return values

    def show(self) -> None:
        """Show the viewer."""
        self._view.show()<|MERGE_RESOLUTION|>--- conflicted
+++ resolved
@@ -2,11 +2,8 @@
 
 from typing import TYPE_CHECKING, Any
 
-<<<<<<< HEAD
 import numpy as np
 
-=======
->>>>>>> 7dba289a
 from ndv.controller._channel_controller import ChannelController
 from ndv.models import DataDisplayModel
 from ndv.models._array_display_model import ChannelMode
@@ -21,13 +18,7 @@
 
     from ndv._types import MouseMoveEvent
     from ndv.models._array_display_model import ArrayDisplayModel
-<<<<<<< HEAD
-    from ndv.views.protocols import (
-        PView,
-    )
-=======
     from ndv.views.protocols import PView
->>>>>>> 7dba289a
 
     LutKey: TypeAlias = int | None
 
