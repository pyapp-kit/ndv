--- conflicted
+++ resolved
@@ -32,24 +32,13 @@
 class DataResponse:
     """Response object for data requests.
 
-<<<<<<< HEAD
     In the response, the data is broken up according to channel keys.
     """
 
     # mapping of channel_key -> data
+    n_visible_axes: int
     data: Mapping[Optional[int], np.ndarray] = field(repr=False)
-=======
-    data: np.ndarray = field(repr=False)
-    shape: tuple[int, ...] = field(init=False)
-    dtype: np.dtype = field(init=False)
-    channel_key: Optional[int]
-    n_visible_axes: int
->>>>>>> 8c75f97b
     request: Optional[DataRequest] = None
-
-    def __post_init__(self) -> None:
-        self.shape = self.data.shape
-        self.dtype = self.data.dtype
 
 
 # NOTE: nobody particularly likes this class.  It does important stuff, but we're
@@ -222,30 +211,8 @@
             if i is None:
                 ch_data = data
             else:
-<<<<<<< HEAD
                 ch_keepdims = (slice(None),) * cast(int, ch_ax) + (i,) + (None,)
                 ch_data = data[ch_keepdims]
             data_response[i] = ch_data.transpose(*t_dims).squeeze()
 
-        return DataResponse(data=data_response, request=req)
-=======
-                ch_indices = (None,)
-
-            for i in ch_indices:
-                if i is None:
-                    ch_data = data
-                else:
-                    ch_keepdims = (slice(None),) * cast(int, ch_ax) + (i,) + (None,)
-                    ch_data = data[ch_keepdims]
-                future = Future[DataResponse]()
-                response = DataResponse(
-                    data=ch_data.transpose(*t_dims).squeeze(),
-                    channel_key=i,
-                    n_visible_axes=len(vis_ax),
-                    request=req,
-                )
-                future.set_result(response)
-                futures.append(future)
-
-        return futures
->>>>>>> 8c75f97b
+        return DataResponse(n_visible_axes=len(vis_ax), data=data_response, request=req)