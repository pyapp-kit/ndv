import sys
from collections.abc import Iterable, Iterator, Mapping, Sequence
from concurrent.futures import Future
from dataclasses import dataclass, field
from typing import Any, Optional, Union, cast

import numpy as np
from pydantic import Field

<<<<<<< HEAD
from ndv.models._array_display_model import ArrayDisplayModel, ChannelMode
from ndv.models._base_model import NDVModel
from ndv.views import _app

from .data_wrappers import DataWrapper
=======
from ._array_display_model import ArrayDisplayModel, ChannelMode
from ._base_model import NDVModel
from ._data_wrapper import DataWrapper
>>>>>>> dc59f7b7

__all__ = ["DataRequest", "DataResponse", "_ArrayDataDisplayModel"]

SLOTS = {"slots": True} if sys.version_info >= (3, 10) else {}


@dataclass(frozen=True, **SLOTS)
class DataRequest:
    """Request object for data slicing."""

    wrapper: DataWrapper
    index: Mapping[int, Union[int, slice]]
    visible_axes: tuple[int, ...]
    channel_axis: Optional[int]


@dataclass(frozen=True, **SLOTS)
class DataResponse:
    """Response object for data requests.

    In the response, the data is broken up according to channel keys.
    """

    # mapping of channel_key -> data
    data: Mapping[Optional[int], np.ndarray] = field(repr=False)
    request: Optional[DataRequest] = None


class _ArrayDataDisplayModel(NDVModel):
    """Utility class combining ArrayDisplayModel model with a DataWrapper.

    The `ArrayDisplayModel` can be thought of as an "instruction" for how to display
    some data, while the `DataWrapper` is the actual data.  This class combines the two
    and provides a way to access the data in a normalized way (i.e. be converting
    AxisKeys in the display model to positive integers, based on the available
    dimensions of the DataWrapper).  This makes it easier to index into the data, even
    with named axes, which this class also helps manage with the `request_sliced_data`
    method.

    Having this class composed of the two other models (rather than inheriting from
    `ArrayDisplayModel`) allows for multiple models to share the same underlying
    display model (e.g. for linked views).

    Attributes
    ----------
    display : ArrayDisplayModel
        The display model. Provides instructions for how to display the data.
    data_wrapper : DataWrapper  | None
        The data wrapper. Provides the actual data to be displayed
    """

    display: ArrayDisplayModel = Field(default_factory=ArrayDisplayModel)
    data_wrapper: Optional[DataWrapper] = None

    def model_post_init(self, __context: Any) -> None:
        # connect the channel mode change signal to the channel axis guessing method
        self.display.events.channel_mode.connect(self._on_channel_mode_change)

    def _on_channel_mode_change(self) -> None:
        # if the mode is not grayscale, and the channel axis is not set,
        # we let the data wrapper guess the channel axis
        if (
            self.display.channel_mode != ChannelMode.GRAYSCALE
            and self.display.channel_axis is None
            and self.data_wrapper is not None
        ):
            # only use the guess if it's not already in the visible axes
            guess = self.data_wrapper.guess_channel_axis()
            if guess not in self.normed_visible_axes:
                self.display.channel_axis = guess

    # Properties for normalized data access -----------------------------------------
    # these all use positive integers as axis keys

    def _ensure_wrapper(self) -> DataWrapper:
        if self.data_wrapper is None:
            raise ValueError("Cannot normalize axes.  No data is set.")
        return self.data_wrapper

    @property
    def normed_data_coords(self) -> Mapping[int, Sequence]:
        """Return the coordinates of the data as positive integers."""
        if (wrapper := self.data_wrapper) is None:
            return {}
        return {wrapper.normalized_axis_key(d): wrapper.coords[d] for d in wrapper.dims}

    @property
    def normed_visible_axes(self) -> "tuple[int, int, int] | tuple[int, int]":
        """Return the visible axes as positive integers."""
        wrapper = self._ensure_wrapper()
        return tuple(  # type: ignore [return-value]
            wrapper.normalized_axis_key(ax) for ax in self.display.visible_axes
        )

    @property
    def normed_current_index(self) -> Mapping[int, Union[int, slice]]:
        """Return the current index with positive integer axis keys."""
        wrapper = self._ensure_wrapper()
        return {
            wrapper.normalized_axis_key(ax): v
            for ax, v in self.display.current_index.items()
        }

    @property
    def normed_channel_axis(self) -> "int | None":
        """Return the channel axis as positive integers."""
        if self.display.channel_axis is None:
            return None
        wrapper = self._ensure_wrapper()
        return wrapper.normalized_axis_key(self.display.channel_axis)

    # Indexing and Data Slicing -----------------------------------------------------

    def current_slice_requests(self) -> list[DataRequest]:
        """Return the current index request for the data.

        This reconciles the `current_index` and `visible_axes` attributes of the display
        with the available dimensions of the data to return a valid index request.
        In the returned mapping, the keys are the normalized (non-negative integer)
        axis indices and the values are either integers or slices (where axes present
        in `visible_axes` are guaranteed to be slices rather than integers).
        """
        if self.data_wrapper is None:
            return []

        requested_slice = dict(self.normed_current_index)
        for ax in self.normed_visible_axes:
            if not isinstance(requested_slice.get(ax), slice):
                requested_slice[ax] = slice(None)

        # if we need to request multiple channels (composite mode or RGB),
        # ensure that the channel axis is also sliced
        if c_ax := self.normed_channel_axis:
            if self.display.channel_mode.is_multichannel():
                if not isinstance(requested_slice.get(c_ax), slice):
                    requested_slice[c_ax] = slice(None)
            else:
                # somewhat of a hack.
                # we heed DataRequest.channel_axis to be None if we want the view
                # to use the default_lut
                c_ax = None

        # ensure that all axes are slices, so that we don't lose any dimensions.
        # data will be squeezed to remove singleton dimensions later after
        # transposing according to the order of visible axes
        # (this operation happens below in `current_data_slice`)
        for ax, val in requested_slice.items():
            if isinstance(val, int):
                requested_slice[ax] = slice(val, val + 1)

        return [
            DataRequest(
                wrapper=self.data_wrapper,
                index=requested_slice,
                visible_axes=self.normed_visible_axes,
                channel_axis=c_ax,
            )
        ]

    def request_sliced_data(
        self, asynchronous: bool = True
    ) -> Iterator[Future[DataResponse]]:
        """Return the slice of data requested by the current index (synchronous)."""
        if self.data_wrapper is None:
            raise ValueError("Data not set")

        if not (requests := self.current_slice_requests()):
            return

        if not asynchronous:
            for request in requests:
                future: Future[DataResponse] = Future()
                future.set_result(self.process_request(request))
                yield future
        else:
            for request in requests:
                yield _app.submit_task(self.process_request, request)

    @staticmethod
    def process_request(req: DataRequest) -> DataResponse:
        """Process a data request and return the sliced data as a DataResponse."""
        data = req.wrapper.isel(req.index)

        # for transposing according to the order of visible axes
        vis_ax = req.visible_axes
        t_dims = vis_ax + tuple(i for i in range(data.ndim) if i not in vis_ax)

        if (ch_ax := req.channel_axis) is not None:
            ch_indices: Iterable[Optional[int]] = range(data.shape[ch_ax])
        else:
            ch_indices = (None,)

        data_response: dict[int | None, np.ndarray] = {}
        for i in ch_indices:
            if i is None:
                ch_data = data
            else:
                ch_keepdims = (slice(None),) * cast(int, ch_ax) + (i,) + (None,)
                ch_data = data[ch_keepdims]
            data_response[i] = ch_data.transpose(*t_dims).squeeze()

        return DataResponse(data=data_response, request=req)<|MERGE_RESOLUTION|>--- conflicted
+++ resolved
@@ -7,17 +7,11 @@
 import numpy as np
 from pydantic import Field
 
-<<<<<<< HEAD
-from ndv.models._array_display_model import ArrayDisplayModel, ChannelMode
-from ndv.models._base_model import NDVModel
 from ndv.views import _app
 
-from .data_wrappers import DataWrapper
-=======
 from ._array_display_model import ArrayDisplayModel, ChannelMode
 from ._base_model import NDVModel
 from ._data_wrapper import DataWrapper
->>>>>>> dc59f7b7
 
 __all__ = ["DataRequest", "DataResponse", "_ArrayDataDisplayModel"]
 
