"""General model for ndv."""

import warnings
from enum import Enum
from typing import TYPE_CHECKING, Any, Literal, Optional, TypedDict, Union, cast

<<<<<<< HEAD
import numpy as np
from pydantic import Field, computed_field, field_validator, model_validator
=======
from cmap import Colormap
from pydantic import Field, computed_field, model_validator
>>>>>>> 52fcfc67
from typing_extensions import Self, TypeAlias

from ndv._types import AxisKey, ChannelKey, Slice

from ._base_model import NDVModel
from ._lut_model import LUTModel
from ._mapping import ValidatedEventedDict
from ._reducer import ReducerType

if TYPE_CHECKING:
    from collections.abc import Hashable, Mapping  # noqa: F401 # used for mkdocstrings
    from typing import Callable  # noqa: F401  # used for mkdocstrings

    import cmap
    import numpy.typing as npt  # used for mkdocstrings

    from ._lut_model import AutoscaleType

    class LutModelKwargs(TypedDict, total=False):
        """Keyword arguments for `LUTModel`."""

        visible: bool
        cmap: "cmap.Colormap | cmap._colormap.ColorStopsLike"
        clims: "tuple[float, float] | None"
        gamma: float
        autoscale: AutoscaleType

    class ArrayDisplayModelKwargs(TypedDict, total=False):
        """Keyword arguments for `ArrayDisplayModel`."""

        visible_axes: "tuple[AxisKey, AxisKey, AxisKey] | tuple[AxisKey, AxisKey]"
        current_index: Mapping[AxisKey, Union[int, slice]]
        channel_mode: 'ChannelMode | Literal["grayscale", "composite", "color", "rgba"]'
        channel_axis: Optional[AxisKey]
        reducers: Mapping["AxisKey | None", ReducerType]
        luts: Mapping["int | None", "LUTModel | LutModelKwargs"]
        default_lut: "LUTModel | LutModelKwargs"

        scale: tuple[float, float, float] | npt.ArrayLike
        # translate: tuple[float, float, float] | npt.ArrayLike


# map of axis to index/slice ... i.e. the current subset of data being displayed
IndexMap: TypeAlias = ValidatedEventedDict[AxisKey, Union[int, Slice]]
# map of index along channel axis to LUTModel object
LutMap: TypeAlias = ValidatedEventedDict[ChannelKey, LUTModel]
# map of axis to reducer
Reducers: TypeAlias = ValidatedEventedDict[Union[AxisKey, None], ReducerType]
# used for visible_axes
TwoOrThreeAxisTuple: TypeAlias = Union[
    tuple[AxisKey, AxisKey, AxisKey], tuple[AxisKey, AxisKey]
]


def _default_luts() -> LutMap:
    colors = ["green", "magenta", "cyan", "red", "blue", "yellow"]
    return ValidatedEventedDict(
        (i, LUTModel(cmap=Colormap(color))) for i, color in enumerate(colors)
    )


class ChannelMode(str, Enum):
    """Channel display mode.

    Attributes
    ----------
    GRAYSCALE : str
        The array is displayed as a single channel, with a single lookup table applied.
        In this mode, there effective *is* no channel axis: all non-visible dimensions
        have sliders, and there is a single LUT control (the `default_lut`).
    COMPOSITE : str
        Display all (or a subset of) channels as a composite image, with a different
        lookup table applied to each channel.  In this mode, the slider for the channel
        axis is hidden by default, and LUT controls for each channel are shown.
    COLOR : str
        Display a single channel at a time as a color image, with a channel-specific
        lookup table applied.  In this mode, the slider for the channel axis is shown,
        and the user can select which channel to display.  LUT controls are shown for
        all channels.
    RGBA : str
        The array is displayed as an RGB image, with a single lookup table applied.
        In this mode, the slider for the channel axis is hidden, and a single LUT
        control is shown. Only valid when channel axis has length <= 4.
    RGB : str
        Alias for RGBA.
    """

    GRAYSCALE = "grayscale"
    COMPOSITE = "composite"
    COLOR = "color"
    RGBA = "rgba"

    def __str__(self) -> str:
        return self.value

    def is_multichannel(self) -> bool:
        """Return whether this mode displays multiple channels.

        If `is_multichannel` is True, then the `channel_axis` slider should be hidden.
        """
        return self in (ChannelMode.COMPOSITE, ChannelMode.RGBA)


ChannelMode._member_map_["RGB"] = ChannelMode.RGBA  #  ChannelMode["RGB"]
ChannelMode._value2member_map_["rgb"] = ChannelMode.RGBA  # ChannelMode("rgb")


class ArrayDisplayModel(NDVModel):
    """Model of how to display an array.

    An `ArrayDisplayModel` is used to specify how to display a multi-dimensional array.
    It specifies which axes are visible, how to reduce along axes that are not visible,
    how to display channels, and how to apply lookup tables to channels.  It is
    typically paired with a [`ndv.DataWrapper`][] in order to resolve axis keys and
    slice data.

    !!! info

        In the following types, `Hashable` is used to refer to a type that will
        typically be either an integer index or a string label for an axis.

    Attributes
    ----------
    visible_axes : tuple[Hashable, ...]
        Ordered list of axes to visualize, from slowest to fastest.
        e.g. `('Z', -2, -1)`
    current_index : Mapping[Hashable, int | slice]
        The currently displayed position/slice along each dimension.
        e.g. {0: 0, 'time': slice(10, 20)}
        Not all axes need be present, and axes not present are assumed to
        be slice(None), meaning it is up to the controller of this model to restrict
        indices to an efficient range for retrieval.
        If the number of non-singleton axes is greater than `n_visible_axes`,
        then `reducers` are used to reduce the data along the remaining axes.
    reducers : Mapping[Hashable | None, numpy.ufunc]
        Function used to reduce data along axes remaining after slicing.
        Ideally, the ufunc should accept an `axis` argument.
        *(TODO: what happens if not?)*
    default_reducer : numpy.ufunc
        Default reducer to use when no reducer is specified for an axis. By default,
        this is [`numpy.max`][].
    channel_mode : ChannelMode
        How to display channel information:

        - `GRAYSCALE`: ignore channel axis, use `default_lut`
        - `COMPOSITE`: display all channels as a composite image, using `luts`
        - `COLOR`: display a single channel at a time, using `luts`
        - `RGBA`: display as an RGB image, using `default_lut` (except for cmap)

        If `channel_mode` is set to anything other than `GRAYSCALE`, then `channel_axis`
        must be set to a valid axis; if no `channel_axis` is set, at the time of
        display, the [`DataWrapper`][ndv.DataWrapper] MAY guess the `channel_axis`,
        and set it on the model.
    channel_axis : Hashable | None
        The dimension index or name of the channel dimension.
        The implication of setting channel_axis is that *all* elements along the channel
        dimension are shown, with different LUTs applied to each channel.
        If None, then a single lookup table is used for all channels (`luts[None]`).
        NOTE: it is an error for channel_axis to be in `visible_axes` (or ignore it?)
    luts : Mapping[int | None, LUTModel]
        Instructions for how to display each channel of the array.
        Keys represent position along the dimension specified by `channel_axis`.
        Values are `LUT` objects that specify how to display the channel.
        The special key `None` is used to represent a fallback LUT for all channels,
        and is used when `channel_axis` is None.  It should always be present
    default_lut : LUTModel
        Default lookup table to use when no `LUTModel` is specified for a channel in
        `luts`.
    """

    # NOTE: In terms of requesting data, there is a slight "delocalization" of state
    # here in that we probably also want to avoid requesting data for channel
    # positions that are not visible.
    current_index: IndexMap = Field(default_factory=IndexMap, frozen=True)

    # map of axis to reducer (function that can reduce dimensionality along that axis)
    reducers: Reducers = Field(default_factory=Reducers, frozen=True)
    default_reducer: ReducerType = "numpy.max"  # type: ignore [assignment]  # FIXME

    channel_mode: ChannelMode = ChannelMode.GRAYSCALE
    channel_axis: Optional[AxisKey] = None
    # must come after channel_axis, since it is used to set default visible_axes
    visible_axes: TwoOrThreeAxisTuple = Field(
        default_factory=lambda k: (-3, -2) if k.get("channel_axis") == -1 else (-2, -1)
    )

    # z, y, x scale and translation
    scale: tuple[float, float, float] = Field(default=(1, 1, 1))
    # translate: tuple[float, float, float] = Field(default=(0, 0, 0))

    # map of index along channel axis to LUTModel object
    luts: LutMap = Field(default_factory=_default_luts)
    default_lut: LUTModel = Field(default_factory=LUTModel, frozen=True)

    @computed_field  # type: ignore [prop-decorator]
    @property
    def n_visible_axes(self) -> Literal[2, 3]:
        """Number of dims is derived from the length of `visible_axes`."""
        return cast("Literal[2, 3]", len(self.visible_axes))

    @property
    def transform(self) -> np.ndarray:
        """Return the current transformation matrix."""
        tform = np.diag(self.scale[::-1] + (1,))
        # tform[:3, 3] = self.translate[::-1]  # Set the translation part of the matrix
        return tform

    @transform.setter
    def transform(self, matrix: np.ndarray) -> None:
        ary = np.asarray(matrix)
        if ary.shape != (4, 4):
            raise ValueError("Transform matrix must be 4x4.")
        # Decompose the matrix into scale and translation
        # Note: this assumes a proper affine transformation matrix
        self.scale = tuple(np.sqrt(np.sum(ary[:3, i] ** 2)) for i in range(3))[::-1]
        # Extract translation
        # self.translate = tuple(ary[:3, 3])

    @model_validator(mode="after")
    def _validate_model(self) -> "Self":
        # prevent channel_axis from being in visible_axes
        if self.channel_axis in self.visible_axes:
            warnings.warn(
                f"Channel_axis {self.channel_axis!r} "
                f"cannot be in visible_axes {self.visible_axes!r}. "
                "Setting channel_axis to None.",
                UserWarning,
                stacklevel=2,
            )
            self.channel_axis = None
        return self

    @field_validator("scale", mode="before")
    @classmethod
    def _validate_scale(cls, v: Any) -> Any:
        v = tuple(v) if not isinstance(v, tuple) else v
        if len(v) == 2:
            v = (1, *v)  # assume z scale of 1 if only 2 provided
        return v<|MERGE_RESOLUTION|>--- conflicted
+++ resolved
@@ -4,13 +4,9 @@
 from enum import Enum
 from typing import TYPE_CHECKING, Any, Literal, Optional, TypedDict, Union, cast
 
-<<<<<<< HEAD
 import numpy as np
+from cmap import Colormap
 from pydantic import Field, computed_field, field_validator, model_validator
-=======
-from cmap import Colormap
-from pydantic import Field, computed_field, model_validator
->>>>>>> 52fcfc67
 from typing_extensions import Self, TypeAlias
 
 from ndv._types import AxisKey, ChannelKey, Slice
@@ -49,7 +45,7 @@
         luts: Mapping["int | None", "LUTModel | LutModelKwargs"]
         default_lut: "LUTModel | LutModelKwargs"
 
-        scale: tuple[float, float, float] | npt.ArrayLike
+        scale: "tuple[float, float, float] | npt.ArrayLike"
         # translate: tuple[float, float, float] | npt.ArrayLike
 
 
@@ -214,7 +210,7 @@
     @property
     def transform(self) -> np.ndarray:
         """Return the current transformation matrix."""
-        tform = np.diag(self.scale[::-1] + (1,))
+        tform = np.diag((*self.scale[::-1], 1))
         # tform[:3, 3] = self.translate[::-1]  # Set the translation part of the matrix
         return tform
 
