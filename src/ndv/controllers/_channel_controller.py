from __future__ import annotations

from contextlib import suppress
from typing import TYPE_CHECKING

if TYPE_CHECKING:
    from collections.abc import Hashable, Iterable, Sequence

    import numpy as np

    from ndv._types import ChannelKey
    from ndv.models._lut_model import LUTModel
    from ndv.views.bases import LutView
    from ndv.views.bases._graphics._canvas_elements import ImageHandle

<<<<<<< HEAD
    LutKey = Hashable | None

=======
>>>>>>> d11d9a0f

class ChannelController:
    """Controller for a single channel in the viewer.

    This manages the connection between the LUT model (settings like colormap,
    contrast limits and visibility) and the LUT view (the front-end widget that
    allows the user to interact with these settings), as well as the image handle
    that displays the data, all for a single "channel" extracted from the data.
    """

    def __init__(
        self, key: ChannelKey, lut_model: LUTModel, views: Sequence[LutView]
    ) -> None:
        self.key = key
        self.lut_views: list[LutView] = []
        self.lut_model = lut_model
        self.lut_model.events.clims.connect(self._auto_scale)
        self.handles: list[ImageHandle] = []

        for v in views:
            self.add_lut_view(v)

    def add_lut_view(self, view: LutView) -> None:
        """Add a LUT view to the controller."""
        view.model = self.lut_model
        self.lut_views.append(view)
        view.set_channel_name(name=str(self.key) if self.key is not None else "")
        # TODO: Could probably reuse cached clims
        self._auto_scale()

    def synchronize(self, *views: LutView) -> None:
        """Aligns all views against the backing model."""
        _views: Iterable[LutView] = views or self.lut_views
        name = str(self.key) if self.key is not None else ""
        for view in _views:
            view.synchronize()
            view.set_channel_name(name)

    def update_texture_data(self, data: np.ndarray, direct: bool = False) -> None:
        """Update the data in the image handle."""
        # WIP:
        # until we have a more sophisticated way to handle updating data
        # for multiple handles, we'll just update the first one
        if not (handles := self.handles):
            return
        handle = handles[0]
        if direct:
            handle.directly_set_texture_data(data)
        else:
            handle.set_data(data)
            self._auto_scale()

    def add_handle(self, handle: ImageHandle) -> None:
        """Add an image texture handle to the controller."""
        self.handles.append(handle)
        self.add_lut_view(handle)

    def get_value_at_index(self, idx: tuple[int, ...]) -> np.ndarray | float | None:
        """Get the value of the data at the given index."""
        if not (handles := self.handles):
            return None
        # only getting one handle per channel for now
        handle = handles[0]
        with suppress(IndexError):  # skip out of bounds
            # here, we're retrieving the value from the in-memory data
            # stored by the backend visual, rather than querying the data itself
            # this is a quick workaround to get the value without having to
            # worry about other dimensions in the data source (since the
            # texture has already been reduced to RGB/RGBA/2D). But a more complete
            # implementation would gather the full current nD index and query
            # the data source directly.
            return float(handle.data()[idx].item())
        return None

    def _auto_scale(self) -> None:
        if self.lut_model and len(self.handles):
            policy = self.lut_model.clims
            handle_clims = [policy.calc_clims(handle.data()) for handle in self.handles]
            mi, ma = handle_clims[0]
            for clims in handle_clims[1:]:
                mi = min(mi, clims[0])
                ma = max(ma, clims[1])

            for view in self.lut_views:
                view.set_clims((mi, ma))<|MERGE_RESOLUTION|>--- conflicted
+++ resolved
@@ -4,7 +4,7 @@
 from typing import TYPE_CHECKING
 
 if TYPE_CHECKING:
-    from collections.abc import Hashable, Iterable, Sequence
+    from collections.abc import Iterable, Sequence
 
     import numpy as np
 
@@ -13,11 +13,6 @@
     from ndv.views.bases import LutView
     from ndv.views.bases._graphics._canvas_elements import ImageHandle
 
-<<<<<<< HEAD
-    LutKey = Hashable | None
-
-=======
->>>>>>> d11d9a0f
 
 class ChannelController:
     """Controller for a single channel in the viewer.
